--- conflicted
+++ resolved
@@ -998,7 +998,6 @@
                 'status': volume['attach_status'],
                 'volumeId': ec2utils.id_to_ec2_vol_id(volume_id)}
 
-<<<<<<< HEAD
     def _format_vsa(self, context, p_vsa):
         vsa = {}
         vsa['vsaId'] = p_vsa['id']
@@ -1149,11 +1148,8 @@
         # (VP-TMP): Change to EC2 compliant output later
         return {'driveTypeSet': [dict(drive) for drive in drives]}
 
+    @staticmethod
     def _convert_to_set(self, lst, label):
-=======
-    @staticmethod
-    def _convert_to_set(lst, label):
->>>>>>> 4b316542
         if lst is None or lst == []:
             return None
         if not isinstance(lst, list):
