# vim: tabstop=4 shiftwidth=4 softtabstop=4

# Copyright 2010 United States Government as represented by the
# Administrator of the National Aeronautics and Space Administration.
# All Rights Reserved.
#
#    Licensed under the Apache License, Version 2.0 (the "License"); you may
#    not use this file except in compliance with the License. You may obtain
#    a copy of the License at
#
#         http://www.apache.org/licenses/LICENSE-2.0
#
#    Unless required by applicable law or agreed to in writing, software
#    distributed under the License is distributed on an "AS IS" BASIS, WITHOUT
#    WARRANTIES OR CONDITIONS OF ANY KIND, either express or implied. See the
#    License for the specific language governing permissions and limitations
#    under the License.

"""
WSGI middleware for OpenStack API controllers.
"""

import routes
import webob.dec
import webob.exc

from nova import flags
from nova import log as logging
from nova import wsgi
from nova.api.openstack import accounts
from nova.api.openstack import faults
from nova.api.openstack import backup_schedules
from nova.api.openstack import consoles
from nova.api.openstack import flavors
from nova.api.openstack import images
from nova.api.openstack import image_metadata
from nova.api.openstack import limits
from nova.api.openstack import servers
from nova.api.openstack import server_metadata
from nova.api.openstack import shared_ip_groups
from nova.api.openstack import users
from nova.api.openstack import zones


LOG = logging.getLogger('nova.api.openstack')
FLAGS = flags.FLAGS
flags.DEFINE_bool('allow_admin_api',
    False,
    'When True, this API service will accept admin operations.')


class FaultWrapper(wsgi.Middleware):
    """Calls down the middleware stack, making exceptions into faults."""

    @webob.dec.wsgify(RequestClass=wsgi.Request)
    def __call__(self, req):
        try:
            return req.get_response(self.application)
        except Exception as ex:
            LOG.exception(_("Caught error: %s"), unicode(ex))
            exc = webob.exc.HTTPInternalServerError(explanation=unicode(ex))
            return faults.Fault(exc)


class APIRouter(wsgi.Router):
    """
    Routes requests on the OpenStack API to the appropriate controller
    and method.
    """

    @classmethod
    def factory(cls, global_config, **local_config):
        """Simple paste factory, :class:`nova.wsgi.Router` doesn't have one"""
        return cls()

    def __init__(self, ext_mgr=None):
        self.server_members = {}
        mapper = routes.Mapper()
        self._setup_routes(mapper)
        super(APIRouter, self).__init__(mapper)

    def _setup_routes(self, mapper):
        server_members = self.server_members
        server_members['action'] = 'POST'
        if FLAGS.allow_admin_api:
            LOG.debug(_("Including admin operations in API."))

            server_members['pause'] = 'POST'
            server_members['unpause'] = 'POST'
            server_members['diagnostics'] = 'GET'
            server_members['actions'] = 'GET'
            server_members['suspend'] = 'POST'
            server_members['resume'] = 'POST'
            server_members['rescue'] = 'POST'
            server_members['unrescue'] = 'POST'
            server_members['reset_network'] = 'POST'
            server_members['inject_network_info'] = 'POST'

            mapper.resource("zone", "zones", controller=zones.Controller(),
                        collection={'detail': 'GET', 'info': 'GET'}),

            mapper.resource("user", "users", controller=users.Controller(),
                        collection={'detail': 'GET'})

            mapper.resource("account", "accounts",
                            controller=accounts.Controller(),
                            collection={'detail': 'GET'})

        mapper.resource("console", "consoles",
                        controller=consoles.Controller(),
                        parent_resource=dict(member_name='server',
                        collection_name='servers'))

        mapper.resource("image", "images", controller=images.Controller(),
                        collection={'detail': 'GET'})

        _limits = limits.LimitsController()
        mapper.resource("limit", "limits", controller=_limits)


class APIRouterV10(APIRouter):
    """Define routes specific to OpenStack API V1.0."""

    def _setup_routes(self, mapper):
        super(APIRouterV10, self)._setup_routes(mapper)
        mapper.resource("server", "servers",
                        controller=servers.ControllerV10(),
                        collection={'detail': 'GET'},
                        member=self.server_members)

        mapper.resource("flavor", "flavors",
                        controller=flavors.ControllerV10(),
                        collection={'detail': 'GET'})

<<<<<<< HEAD
        mapper.resource("shared_ip_group", "shared_ip_groups",
                        collection={'detail': 'GET'},
                        controller=shared_ip_groups.Controller())
=======
        mapper.resource("backup_schedule", "backup_schedule",
                        controller=backup_schedules.Controller(),
                        parent_resource=dict(member_name='server',
                        collection_name='servers'))
>>>>>>> 848c8212


class APIRouterV11(APIRouter):
    """Define routes specific to OpenStack API V1.1."""

    def _setup_routes(self, mapper):
        super(APIRouterV11, self)._setup_routes(mapper)
        mapper.resource("server", "servers",
                        controller=servers.ControllerV11(),
                        collection={'detail': 'GET'},
                        member=self.server_members)

        mapper.resource("image_meta", "meta",
                        controller=image_metadata.Controller(),
                        parent_resource=dict(member_name='image',
                        collection_name='images'))

        mapper.resource("server_meta", "meta",
                        controller=server_metadata.Controller(),
                        parent_resource=dict(member_name='server',
                        collection_name='servers'))

        mapper.resource("flavor", "flavors",
                        controller=flavors.ControllerV11(),
                        collection={'detail': 'GET'})<|MERGE_RESOLUTION|>--- conflicted
+++ resolved
@@ -132,16 +132,14 @@
                         controller=flavors.ControllerV10(),
                         collection={'detail': 'GET'})
 
-<<<<<<< HEAD
         mapper.resource("shared_ip_group", "shared_ip_groups",
                         collection={'detail': 'GET'},
                         controller=shared_ip_groups.Controller())
-=======
+
         mapper.resource("backup_schedule", "backup_schedule",
                         controller=backup_schedules.Controller(),
                         parent_resource=dict(member_name='server',
                         collection_name='servers'))
->>>>>>> 848c8212
 
 
 class APIRouterV11(APIRouter):
