# vim: tabstop=4 shiftwidth=4 softtabstop=4

# Copyright 2010 United States Government as represented by the
# Administrator of the National Aeronautics and Space Administration.
# All Rights Reserved.
#
#    Licensed under the Apache License, Version 2.0 (the "License"); you may
#    not use this file except in compliance with the License. You may obtain
#    a copy of the License at
#
#         http://www.apache.org/licenses/LICENSE-2.0
#
#    Unless required by applicable law or agreed to in writing, software
#    distributed under the License is distributed on an "AS IS" BASIS, WITHOUT
#    WARRANTIES OR CONDITIONS OF ANY KIND, either express or implied. See the
#    License for the specific language governing permissions and limitations
#    under the License.

"""
SQLAlchemy models for nova data
"""

import sys
import datetime

# TODO(vish): clean up these imports
from sqlalchemy.orm import relationship, backref, exc, object_mapper
from sqlalchemy import Column, Integer, String
from sqlalchemy import ForeignKey, DateTime, Boolean, Text
from sqlalchemy.ext.declarative import declarative_base

from nova.db.sqlalchemy.session import get_session

from nova import auth
from nova import exception
from nova import flags

FLAGS = flags.FLAGS

BASE = declarative_base()


class NovaBase(object):
    """Base class for Nova Models"""
    __table_args__ = {'mysql_engine': 'InnoDB'}
    __table_initialized__ = False
    __prefix__ = 'none'
    created_at = Column(DateTime, default=datetime.datetime.utcnow)
    updated_at = Column(DateTime, onupdate=datetime.datetime.utcnow)
    deleted_at = Column(DateTime)
    deleted = Column(Boolean, default=False)

<<<<<<< HEAD
    @classmethod
    def all(cls, session=None, deleted=False):
        """Get all objects of this type"""
        if not session:
            session = get_session()
        return session.query(cls
                     ).filter_by(deleted=deleted
                     ).all()

    @classmethod
    def count(cls, session=None, deleted=False):
        """Count objects of this type"""
        if not session:
            session = get_session()
        return session.query(cls
                     ).filter_by(deleted=deleted
                     ).count()

    @classmethod
    def find(cls, obj_id, session=None, deleted=False, options=None):
        """Find object by id"""
        if not session:
            session = get_session()
        try:
            query = session.query(cls
                         ).filter_by(id=obj_id
                         ).filter_by(deleted=deleted)

            if options:
                query = query.options(options)

            return query.one()
        except exc.NoResultFound:
            new_exc = exception.NotFound("No model for id %s" % obj_id)
            raise new_exc.__class__, new_exc, sys.exc_info()[2]

    @classmethod
    def find_by_str(cls, str_id, session=None, deleted=False):
        """Find object by str_id"""
        int_id = int(str_id.rpartition('-')[2])
        return cls.find(int_id, session=session, deleted=deleted)

=======
>>>>>>> 10494061
    @property
    def str_id(self):
        """Get string id of object (generally prefix + '-' + id)"""
        return "%s-%s" % (self.__prefix__, self.id)

    def save(self, session=None):
        """Save this object"""
        if not session:
            session = get_session()
        session.add(self)
        session.flush()

    def delete(self, session=None):
        """Delete this object"""
        self.deleted = True
        self.deleted_at = datetime.datetime.utcnow()
        self.save(session=session)

    def __setitem__(self, key, value):
        setattr(self, key, value)

    def __getitem__(self, key):
        return getattr(self, key)

    def __iter__(self):
        self._i = iter(object_mapper(self).columns)
        return self

    def next(self):
        n = self._i.next().name
        return n, getattr(self, n)

# TODO(vish): Store images in the database instead of file system
#class Image(BASE, NovaBase):
#    """Represents an image in the datastore"""
#    __tablename__ = 'images'
#    __prefix__ = 'ami'
#    id = Column(Integer, primary_key=True)
#    ec2_id = Column(String(12), unique=True)
#    user_id = Column(String(255))
#    project_id = Column(String(255))
#    image_type = Column(String(255))
#    public = Column(Boolean, default=False)
#    state = Column(String(255))
#    location = Column(String(255))
#    arch = Column(String(255))
#    default_kernel_id = Column(String(255))
#    default_ramdisk_id = Column(String(255))
#
#    @validates('image_type')
#    def validate_image_type(self, key, image_type):
#        assert(image_type in ['machine', 'kernel', 'ramdisk', 'raw'])
#
#    @validates('state')
#    def validate_state(self, key, state):
#        assert(state in ['available', 'pending', 'disabled'])
#
#    @validates('default_kernel_id')
#    def validate_kernel_id(self, key, val):
#        if val != 'machine':
#            assert(val is None)
#
#    @validates('default_ramdisk_id')
#    def validate_ramdisk_id(self, key, val):
#        if val != 'machine':
#            assert(val is None)
#
#
# TODO(vish): To make this into its own table, we need a good place to
#             create the host entries. In config somwhere? Or the first
#             time any object sets host? This only becomes particularly
#             important if we need to store per-host data.
#class Host(BASE, NovaBase):
#    """Represents a host where services are running"""
#    __tablename__ = 'hosts'
#    id = Column(String(255), primary_key=True)
#
#
class Service(BASE, NovaBase):
    """Represents a running service on a host"""
    __tablename__ = 'services'
    id = Column(Integer, primary_key=True)
    host = Column(String(255))  # , ForeignKey('hosts.id'))
    binary = Column(String(255))
    topic = Column(String(255))
    report_count = Column(Integer, nullable=False, default=0)
    disabled = Column(Boolean, default=False)


class Instance(BASE, NovaBase):
    """Represents a guest vm"""
    __tablename__ = 'instances'
    __prefix__ = 'i'
    id = Column(Integer, primary_key=True)
    ec2_id = Column(String(10), unique=True)

    admin_pass = Column(String(255))

    user_id = Column(String(255))
    project_id = Column(String(255))

    @property
    def user(self):
        return auth.manager.AuthManager().get_user(self.user_id)

    @property
    def project(self):
        return auth.manager.AuthManager().get_project(self.project_id)

    @property
    def name(self):
        return self.ec2_id

    image_id = Column(String(255))
    kernel_id = Column(String(255))
    ramdisk_id = Column(String(255))

    server_name = Column(String(255))

#    image_id = Column(Integer, ForeignKey('images.id'), nullable=True)
#    kernel_id = Column(Integer, ForeignKey('images.id'), nullable=True)
#    ramdisk_id = Column(Integer, ForeignKey('images.id'), nullable=True)
#    ramdisk = relationship(Ramdisk, backref=backref('instances', order_by=id))
#    kernel = relationship(Kernel, backref=backref('instances', order_by=id))
#    project = relationship(Project, backref=backref('instances', order_by=id))

    launch_index = Column(Integer)
    key_name = Column(String(255))
    key_data = Column(Text)

    state = Column(Integer)
    state_description = Column(String(255))

    memory_mb = Column(Integer)
    vcpus = Column(Integer)
    local_gb = Column(Integer)

    hostname = Column(String(255))
    host = Column(String(255))  # , ForeignKey('hosts.id'))

    instance_type = Column(String(255))

    user_data = Column(Text)

    reservation_id = Column(String(255))
    mac_address = Column(String(255))

    scheduled_at = Column(DateTime)
    launched_at = Column(DateTime)
    terminated_at = Column(DateTime)

    display_name = Column(String(255))
    display_description = Column(String(255))

    # TODO(vish): see Ewan's email about state improvements, probably
    #             should be in a driver base class or some such
    # vmstate_state = running, halted, suspended, paused
    # power_state = what we have
    # task_state = transitory and may trigger power state transition

    #@validates('state')
    #def validate_state(self, key, state):
    #    assert(state in ['nostate', 'running', 'blocked', 'paused',
    #                     'shutdown', 'shutoff', 'crashed'])


class Volume(BASE, NovaBase):
    """Represents a block storage device that can be attached to a vm"""
    __tablename__ = 'volumes'
    __prefix__ = 'vol'
    id = Column(Integer, primary_key=True)
    ec2_id = Column(String(12), unique=True)

    user_id = Column(String(255))
    project_id = Column(String(255))

    host = Column(String(255))  # , ForeignKey('hosts.id'))
    size = Column(Integer)
    availability_zone = Column(String(255))  # TODO(vish): foreign key?
    instance_id = Column(Integer, ForeignKey('instances.id'), nullable=True)
    instance = relationship(Instance,
                            backref=backref('volumes'),
                            foreign_keys=instance_id,
                            primaryjoin='and_(Volume.instance_id==Instance.id,'
                                             'Volume.deleted==False)')
    mountpoint = Column(String(255))
    attach_time = Column(String(255))  # TODO(vish): datetime
    status = Column(String(255))  # TODO(vish): enum?
    attach_status = Column(String(255))  # TODO(vish): enum

    scheduled_at = Column(DateTime)
    launched_at = Column(DateTime)
    terminated_at = Column(DateTime)

    display_name = Column(String(255))
    display_description = Column(String(255))


class Quota(BASE, NovaBase):
    """Represents quota overrides for a project"""
    __tablename__ = 'quotas'
    id = Column(Integer, primary_key=True)

    project_id = Column(String(255))

    instances = Column(Integer)
    cores = Column(Integer)
    volumes = Column(Integer)
    gigabytes = Column(Integer)
    floating_ips = Column(Integer)

    @property
    def str_id(self):
        return self.project_id


class ExportDevice(BASE, NovaBase):
    """Represates a shelf and blade that a volume can be exported on"""
    __tablename__ = 'export_devices'
    id = Column(Integer, primary_key=True)
    shelf_id = Column(Integer)
    blade_id = Column(Integer)
    volume_id = Column(Integer, ForeignKey('volumes.id'), nullable=True)
    volume = relationship(Volume,
                          backref=backref('export_device', uselist=False),
                          foreign_keys=volume_id,
                          primaryjoin='and_(ExportDevice.volume_id==Volume.id,'
                                           'ExportDevice.deleted==False)')


class SecurityGroupInstanceAssociation(BASE, NovaBase):
    __tablename__ = 'security_group_instance_association'
    id = Column(Integer, primary_key=True)
    security_group_id = Column(Integer, ForeignKey('security_groups.id'))
    instance_id = Column(Integer, ForeignKey('instances.id'))


class SecurityGroup(BASE, NovaBase):
    """Represents a security group"""
    __tablename__ = 'security_groups'
    id = Column(Integer, primary_key=True)

    name = Column(String(255))
    description = Column(String(255))
    user_id = Column(String(255))
    project_id = Column(String(255))

    instances = relationship(Instance,
                             secondary="security_group_instance_association",
                             primaryjoin="and_(SecurityGroup.id == SecurityGroupInstanceAssociation.security_group_id,"
                                               "SecurityGroup.deleted == False)",
                             secondaryjoin="and_(SecurityGroupInstanceAssociation.instance_id == Instance.id,"
                                                 "Instance.deleted == False)",
                             backref='security_groups')

    @property
    def user(self):
        return auth.manager.AuthManager().get_user(self.user_id)

    @property
    def project(self):
        return auth.manager.AuthManager().get_project(self.project_id)


class SecurityGroupIngressRule(BASE, NovaBase):
    """Represents a rule in a security group"""
    __tablename__ = 'security_group_rules'
    id = Column(Integer, primary_key=True)

    parent_group_id = Column(Integer, ForeignKey('security_groups.id'))
    parent_group = relationship("SecurityGroup", backref="rules",
                         foreign_keys=parent_group_id,
                         primaryjoin="and_(SecurityGroupIngressRule.parent_group_id == SecurityGroup.id,"
                                          "SecurityGroupIngressRule.deleted == False)")

    protocol = Column(String(5)) # "tcp", "udp", or "icmp"
    from_port = Column(Integer)
    to_port = Column(Integer)
    cidr = Column(String(255))

    # Note: This is not the parent SecurityGroup. It's SecurityGroup we're
    # granting access for.
    group_id = Column(Integer, ForeignKey('security_groups.id'))


class KeyPair(BASE, NovaBase):
    """Represents a public key pair for ssh"""
    __tablename__ = 'key_pairs'
    id = Column(Integer, primary_key=True)

    name = Column(String(255))

    user_id = Column(String(255))
    project_id = Column(String(255))

    fingerprint = Column(String(255))
    public_key = Column(Text)

    @property
    def str_id(self):
        return '%s.%s' % (self.user_id, self.name)


class Network(BASE, NovaBase):
    """Represents a network"""
    __tablename__ = 'networks'
    id = Column(Integer, primary_key=True)

    injected = Column(Boolean, default=False)
    cidr = Column(String(255))
    netmask = Column(String(255))
    bridge = Column(String(255))
    gateway = Column(String(255))
    broadcast = Column(String(255))
    dns = Column(String(255))

    vlan = Column(Integer)
    vpn_public_address = Column(String(255))
    vpn_public_port = Column(Integer)
    vpn_private_address = Column(String(255))
    dhcp_start = Column(String(255))

    project_id = Column(String(255))
    host = Column(String(255))  # , ForeignKey('hosts.id'))


class NetworkIndex(BASE, NovaBase):
    """Represents a unique offset for a network

    Currently vlan number, vpn port, and fixed ip ranges are keyed off of
    this index. These may ultimately need to be converted to separate
    pools.
    """
    __tablename__ = 'network_indexes'
    id = Column(Integer, primary_key=True)
    index = Column(Integer, unique=True)
    network_id = Column(Integer, ForeignKey('networks.id'), nullable=True)
    network = relationship(Network,
                           backref=backref('network_index', uselist=False),
                           foreign_keys=network_id,
                           primaryjoin='and_(NetworkIndex.network_id==Network.id,'
                                            'NetworkIndex.deleted==False)')


class AuthToken(BASE, NovaBase):
    """Represents an authorization token for all API transactions. Fields
    are a string representing the actual token and a user id for mapping
    to the actual user"""
    __tablename__ = 'auth_tokens'
    token_hash = Column(String(255), primary_key=True)
    user_id = Column(Integer)
    server_manageent_url = Column(String(255))
    storage_url = Column(String(255))
    cdn_management_url = Column(String(255))



# TODO(vish): can these both come from the same baseclass?
class FixedIp(BASE, NovaBase):
    """Represents a fixed ip for an instance"""
    __tablename__ = 'fixed_ips'
    id = Column(Integer, primary_key=True)
    address = Column(String(255))
    network_id = Column(Integer, ForeignKey('networks.id'), nullable=True)
    network = relationship(Network, backref=backref('fixed_ips'))
    instance_id = Column(Integer, ForeignKey('instances.id'), nullable=True)
    instance = relationship(Instance,
                            backref=backref('fixed_ip', uselist=False),
                            foreign_keys=instance_id,
                            primaryjoin='and_(FixedIp.instance_id==Instance.id,'
                                             'FixedIp.deleted==False)')
    allocated = Column(Boolean, default=False)
    leased = Column(Boolean, default=False)
    reserved = Column(Boolean, default=False)

    @property
    def str_id(self):
        return self.address


class FloatingIp(BASE, NovaBase):
    """Represents a floating ip that dynamically forwards to a fixed ip"""
    __tablename__ = 'floating_ips'
    id = Column(Integer, primary_key=True)
    address = Column(String(255))
    fixed_ip_id = Column(Integer, ForeignKey('fixed_ips.id'), nullable=True)
    fixed_ip = relationship(FixedIp,
                            backref=backref('floating_ips'),
                            foreign_keys=fixed_ip_id,
                            primaryjoin='and_(FloatingIp.fixed_ip_id==FixedIp.id,'
                                             'FloatingIp.deleted==False)')
    project_id = Column(String(255))
    host = Column(String(255))  # , ForeignKey('hosts.id'))


def register_models():
    """Register Models and create metadata"""
    from sqlalchemy import create_engine
    models = (Service, Instance, Volume, ExportDevice, FixedIp, FloatingIp,
              Network, NetworkIndex, SecurityGroup, SecurityGroupIngressRule,
              SecurityGroupInstanceAssociation, AuthToken) # , Image, Host
    engine = create_engine(FLAGS.sql_connection, echo=False)
    for model in models:
        model.metadata.create_all(engine)<|MERGE_RESOLUTION|>--- conflicted
+++ resolved
@@ -50,51 +50,6 @@
     deleted_at = Column(DateTime)
     deleted = Column(Boolean, default=False)
 
-<<<<<<< HEAD
-    @classmethod
-    def all(cls, session=None, deleted=False):
-        """Get all objects of this type"""
-        if not session:
-            session = get_session()
-        return session.query(cls
-                     ).filter_by(deleted=deleted
-                     ).all()
-
-    @classmethod
-    def count(cls, session=None, deleted=False):
-        """Count objects of this type"""
-        if not session:
-            session = get_session()
-        return session.query(cls
-                     ).filter_by(deleted=deleted
-                     ).count()
-
-    @classmethod
-    def find(cls, obj_id, session=None, deleted=False, options=None):
-        """Find object by id"""
-        if not session:
-            session = get_session()
-        try:
-            query = session.query(cls
-                         ).filter_by(id=obj_id
-                         ).filter_by(deleted=deleted)
-
-            if options:
-                query = query.options(options)
-
-            return query.one()
-        except exc.NoResultFound:
-            new_exc = exception.NotFound("No model for id %s" % obj_id)
-            raise new_exc.__class__, new_exc, sys.exc_info()[2]
-
-    @classmethod
-    def find_by_str(cls, str_id, session=None, deleted=False):
-        """Find object by str_id"""
-        int_id = int(str_id.rpartition('-')[2])
-        return cls.find(int_id, session=session, deleted=deleted)
-
-=======
->>>>>>> 10494061
     @property
     def str_id(self):
         """Get string id of object (generally prefix + '-' + id)"""
