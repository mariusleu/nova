# vim: tabstop=4 shiftwidth=4 softtabstop=4

# Copyright 2010 United States Government as represented by the
# Administrator of the National Aeronautics and Space Administration.
# All Rights Reserved.
#
#    Licensed under the Apache License, Version 2.0 (the "License"); you may
#    not use this file except in compliance with the License. You may obtain
#    a copy of the License at
#
#         http://www.apache.org/licenses/LICENSE-2.0
#
#    Unless required by applicable law or agreed to in writing, software
#    distributed under the License is distributed on an "AS IS" BASIS, WITHOUT
#    WARRANTIES OR CONDITIONS OF ANY KIND, either express or implied. See the
#    License for the specific language governing permissions and limitations
#    under the License.
"""
Implementation of SQLAlchemy backend
"""

import random
import warnings

from nova import db
from nova import exception
from nova import flags
from nova import utils
from nova.db.sqlalchemy import models
from nova.db.sqlalchemy.session import get_session
from sqlalchemy import or_
from sqlalchemy.exc import IntegrityError
from sqlalchemy.orm import joinedload
from sqlalchemy.orm import joinedload_all
from sqlalchemy.sql import exists
from sqlalchemy.sql import func

FLAGS = flags.FLAGS


def is_admin_context(context):
    """Indicates if the request context is an administrator."""
    if not context:
        warnings.warn('Use of empty request context is deprecated',
                      DeprecationWarning)
        raise Exception('die')
        return True
    return context.is_admin


def is_user_context(context):
    """Indicates if the request context is a normal user."""
    if not context:
        return False
    if context.is_admin:
        return False
    if not context.user_id or not context.project_id:
        return False
    return True


def authorize_project_context(context, project_id):
    """Ensures that the request context has permission to access the
       given project.
    """
    if is_user_context(context):
        if not context.project:
            raise exception.NotAuthorized()
        elif context.project_id != project_id:
            raise exception.NotAuthorized()


def authorize_user_context(context, user_id):
    """Ensures that the request context has permission to access the
       given user.
    """
    if is_user_context(context):
        if not context.user:
            raise exception.NotAuthorized()
        elif context.user_id != user_id:
            raise exception.NotAuthorized()


def can_read_deleted(context):
    """Indicates if the context has access to deleted objects."""
    if not context:
        return False
    return context.read_deleted


def require_admin_context(f):
    """Decorator used to indicate that the method requires an
       administrator context.
    """
    def wrapper(*args, **kwargs):
        if not is_admin_context(args[0]):
            raise exception.NotAuthorized()
        return f(*args, **kwargs)
    return wrapper


def require_context(f):
    """Decorator used to indicate that the method requires either
       an administrator or normal user context.
    """
    def wrapper(*args, **kwargs):
        if not is_admin_context(args[0]) and not is_user_context(args[0]):
            raise exception.NotAuthorized()
        return f(*args, **kwargs)
    return wrapper


###################

@require_admin_context
def service_destroy(context, service_id):
    session = get_session()
    with session.begin():
        service_ref = service_get(context, service_id, session=session)
        service_ref.delete(session=session)


@require_admin_context
def service_get(context, service_id, session=None):
    if not session:
        session = get_session()

    result = session.query(models.Service).\
                     filter_by(id=service_id).\
                     filter_by(deleted=can_read_deleted(context)).\
                     first()

    if not result:
        raise exception.NotFound('No service for id %s' % service_id)

    return result


@require_admin_context
def service_get_all_by_topic(context, topic):
    session = get_session()
    return session.query(models.Service).\
                   filter_by(deleted=False).\
                   filter_by(disabled=False).\
                   filter_by(topic=topic).\
                   all()


@require_admin_context
def _service_get_all_topic_subquery(context, session, topic, subq, label):
    sort_value = getattr(subq.c, label)
    return session.query(models.Service, func.coalesce(sort_value, 0)).\
                   filter_by(topic=topic).\
                   filter_by(deleted=False).\
                   filter_by(disabled=False).\
                   outerjoin((subq, models.Service.host == subq.c.host)).\
                   order_by(sort_value).\
                   all()


@require_admin_context
def service_get_all_compute_sorted(context):
    session = get_session()
    with session.begin():
        # NOTE(vish): The intended query is below
        #             SELECT services.*, COALESCE(inst_cores.instance_cores,
        #                                         0)
        #             FROM services LEFT OUTER JOIN
        #             (SELECT host, SUM(instances.vcpus) AS instance_cores
        #              FROM instances GROUP BY host) AS inst_cores
        #             ON services.host = inst_cores.host
        topic = 'compute'
        label = 'instance_cores'
        subq = session.query(models.Instance.host,
                             func.sum(models.Instance.vcpus).label(label)).\
                       filter_by(deleted=False).\
                       group_by(models.Instance.host).\
                       subquery()
        return _service_get_all_topic_subquery(context,
                                               session,
                                               topic,
                                               subq,
                                               label)


@require_admin_context
def service_get_all_network_sorted(context):
    session = get_session()
    with session.begin():
        topic = 'network'
        label = 'network_count'
        subq = session.query(models.Network.host,
                             func.count(models.Network.id).label(label)).\
                       filter_by(deleted=False).\
                       group_by(models.Network.host).\
                       subquery()
        return _service_get_all_topic_subquery(context,
                                               session,
                                               topic,
                                               subq,
                                               label)


@require_admin_context
def service_get_all_volume_sorted(context):
    session = get_session()
    with session.begin():
        topic = 'volume'
        label = 'volume_gigabytes'
        subq = session.query(models.Volume.host,
                             func.sum(models.Volume.size).label(label)).\
                       filter_by(deleted=False).\
                       group_by(models.Volume.host).\
                       subquery()
        return _service_get_all_topic_subquery(context,
                                               session,
                                               topic,
                                               subq,
                                               label)


@require_admin_context
def service_get_by_args(context, host, binary):
    session = get_session()
    result = session.query(models.Service).\
                     filter_by(host=host).\
                     filter_by(binary=binary).\
                     filter_by(deleted=can_read_deleted(context)).\
                     first()
    if not result:
        raise exception.NotFound('No service for %s, %s' % (host, binary))

    return result


@require_admin_context
def service_create(context, values):
    service_ref = models.Service()
    service_ref.update(values)
    service_ref.save()
    return service_ref


@require_admin_context
def service_update(context, service_id, values):
    session = get_session()
    with session.begin():
        service_ref = service_get(context, service_id, session=session)
        service_ref.update(values)
        service_ref.save(session=session)


###################


@require_context
def floating_ip_allocate_address(context, host, project_id):
    authorize_project_context(context, project_id)
    session = get_session()
    with session.begin():
        floating_ip_ref = session.query(models.FloatingIp).\
                                  filter_by(host=host).\
                                  filter_by(fixed_ip_id=None).\
                                  filter_by(project_id=None).\
                                  filter_by(deleted=False).\
                                  with_lockmode('update').\
                                  first()
        # NOTE(vish): if with_lockmode isn't supported, as in sqlite,
        #             then this has concurrency issues
        if not floating_ip_ref:
            raise db.NoMoreAddresses()
        floating_ip_ref['project_id'] = project_id
        session.add(floating_ip_ref)
    return floating_ip_ref['address']


@require_context
def floating_ip_create(context, values):
    floating_ip_ref = models.FloatingIp()
    floating_ip_ref.update(values)
    floating_ip_ref.save()
    return floating_ip_ref['address']


@require_context
def floating_ip_count_by_project(context, project_id):
    authorize_project_context(context, project_id)
    session = get_session()
    return session.query(models.FloatingIp).\
                   filter_by(project_id=project_id).\
                   filter_by(deleted=False).\
                   count()


@require_context
def floating_ip_fixed_ip_associate(context, floating_address, fixed_address):
    session = get_session()
    with session.begin():
        # TODO(devcamcar): How to ensure floating_id belongs to user?
        floating_ip_ref = floating_ip_get_by_address(context,
                                                     floating_address,
                                                     session=session)
        fixed_ip_ref = fixed_ip_get_by_address(context,
                                               fixed_address,
                                               session=session)
        floating_ip_ref.fixed_ip = fixed_ip_ref
        floating_ip_ref.save(session=session)


@require_context
def floating_ip_deallocate(context, address):
    session = get_session()
    with session.begin():
        # TODO(devcamcar): How to ensure floating id belongs to user?
        floating_ip_ref = floating_ip_get_by_address(context,
                                                     address,
                                                     session=session)
        floating_ip_ref['project_id'] = None
        floating_ip_ref.save(session=session)


@require_context
def floating_ip_destroy(context, address):
    session = get_session()
    with session.begin():
        # TODO(devcamcar): Ensure address belongs to user.
        floating_ip_ref = floating_ip_get_by_address(context,
                                                     address,
                                                     session=session)
        floating_ip_ref.delete(session=session)


@require_context
def floating_ip_disassociate(context, address):
    session = get_session()
    with session.begin():
        # TODO(devcamcar): Ensure address belongs to user.
        #                  Does get_floating_ip_by_address handle this?
        floating_ip_ref = floating_ip_get_by_address(context,
                                                     address,
                                                     session=session)
        fixed_ip_ref = floating_ip_ref.fixed_ip
        if fixed_ip_ref:
            fixed_ip_address = fixed_ip_ref['address']
        else:
            fixed_ip_address = None
        floating_ip_ref.fixed_ip = None
        floating_ip_ref.save(session=session)
    return fixed_ip_address


@require_admin_context
def floating_ip_get_all(context):
    session = get_session()
    return session.query(models.FloatingIp).\
                   options(joinedload_all('fixed_ip.instance')).\
                   filter_by(deleted=False).\
                   all()


@require_admin_context
def floating_ip_get_all_by_host(context, host):
    session = get_session()
    return session.query(models.FloatingIp).\
                   options(joinedload_all('fixed_ip.instance')).\
                   filter_by(host=host).\
                   filter_by(deleted=False).\
                   all()


@require_context
def floating_ip_get_all_by_project(context, project_id):
    authorize_project_context(context, project_id)
    session = get_session()
    return session.query(models.FloatingIp).\
                   options(joinedload_all('fixed_ip.instance')).\
                   filter_by(project_id=project_id).\
                   filter_by(deleted=False).\
                   all()


@require_context
def floating_ip_get_by_address(context, address, session=None):
    # TODO(devcamcar): Ensure the address belongs to user.
    if not session:
        session = get_session()

    result = session.query(models.FloatingIp).\
                     filter_by(address=address).\
                     filter_by(deleted=can_read_deleted(context)).\
                     first()
    if not result:
        raise exception.NotFound('No fixed ip for address %s' % address)

    return result


###################


@require_context
def fixed_ip_associate(context, address, instance_id):
    session = get_session()
    with session.begin():
        instance = instance_get(context, instance_id, session=session)
        fixed_ip_ref = session.query(models.FixedIp).\
                               filter_by(address=address).\
                               filter_by(deleted=False).\
                               filter_by(instance=None).\
                               with_lockmode('update').\
                               first()
        # NOTE(vish): if with_lockmode isn't supported, as in sqlite,
        #             then this has concurrency issues
        if not fixed_ip_ref:
            raise db.NoMoreAddresses()
        fixed_ip_ref.instance = instance
        session.add(fixed_ip_ref)


@require_admin_context
def fixed_ip_associate_pool(context, network_id, instance_id):
    session = get_session()
    with session.begin():
        network_or_none = or_(models.FixedIp.network_id == network_id,
                              models.FixedIp.network_id == None)
        fixed_ip_ref = session.query(models.FixedIp).\
                               filter(network_or_none).\
                               filter_by(reserved=False).\
                               filter_by(deleted=False).\
                               filter_by(instance=None).\
                               with_lockmode('update').\
                               first()
        # NOTE(vish): if with_lockmode isn't supported, as in sqlite,
        #             then this has concurrency issues
        if not fixed_ip_ref:
            raise db.NoMoreAddresses()
        if not fixed_ip_ref.network:
            fixed_ip_ref.network = network_get(context,
                                           network_id,
                                           session=session)
        fixed_ip_ref.instance = instance_get(context,
                                             instance_id,
                                             session=session)
        session.add(fixed_ip_ref)
    return fixed_ip_ref['address']


@require_context
def fixed_ip_create(_context, values):
    fixed_ip_ref = models.FixedIp()
    fixed_ip_ref.update(values)
    fixed_ip_ref.save()
    return fixed_ip_ref['address']


@require_context
def fixed_ip_disassociate(context, address):
    session = get_session()
    with session.begin():
        fixed_ip_ref = fixed_ip_get_by_address(context,
                                               address,
                                               session=session)
        fixed_ip_ref.instance = None
        fixed_ip_ref.save(session=session)


@require_admin_context
def fixed_ip_disassociate_all_by_timeout(_context, host, time):
    session = get_session()
    # NOTE(vish): The nested select is because sqlite doesn't support
    #             JOINs in UPDATEs.
    result = session.execute('UPDATE fixed_ips SET instance_id = NULL, '
                                                  'leased = 0 '
                             'WHERE network_id IN (SELECT id FROM networks '
                                                  'WHERE host = :host) '
                             'AND updated_at < :time '
                             'AND instance_id IS NOT NULL '
                             'AND allocated = 0',
                    {'host': host,
                     'time': time.isoformat()})
    return result.rowcount


@require_context
def fixed_ip_get_by_address(context, address, session=None):
    if not session:
        session = get_session()
    result = session.query(models.FixedIp).\
                     filter_by(address=address).\
                     filter_by(deleted=can_read_deleted(context)).\
                     options(joinedload('network')).\
                     options(joinedload('instance')).\
                     first()
    if not result:
        raise exception.NotFound('No floating ip for address %s' % address)

    if is_user_context(context):
        authorize_project_context(context, result.instance.project_id)

    return result


@require_context
def fixed_ip_get_instance(context, address):
        fixed_ip_ref = fixed_ip_get_by_address(context, address)
        return fixed_ip_ref.instance


@require_admin_context
def fixed_ip_get_network(context, address):
        fixed_ip_ref = fixed_ip_get_by_address(context, address)
        return fixed_ip_ref.network


@require_context
def fixed_ip_update(context, address, values):
    session = get_session()
    with session.begin():
        fixed_ip_ref = fixed_ip_get_by_address(context,
                                               address,
                                               session=session)
        fixed_ip_ref.update(values)
        fixed_ip_ref.save(session=session)


###################


#TODO(gundlach): instance_create and volume_create are nearly identical
#and should be refactored.  I expect there are other copy-and-paste
#functions between the two of them as well.
@require_context
def instance_create(context, values):
    instance_ref = models.Instance()
    instance_ref.update(values)

    session = get_session()
    with session.begin():
        while instance_ref.internal_id == None:
            # Instances have integer internal ids.
            internal_id = random.randint(0, 2 ** 32 - 1)
            if not instance_internal_id_exists(context, internal_id,
                                               session=session):
                instance_ref.internal_id = internal_id
        instance_ref.save(session=session)
    return instance_ref


@require_admin_context
def instance_data_get_for_project(context, project_id):
    session = get_session()
    result = session.query(func.count(models.Instance.id),
                           func.sum(models.Instance.vcpus)).\
                     filter_by(project_id=project_id).\
                     filter_by(deleted=False).\
                     first()
    # NOTE(vish): convert None to 0
    return (result[0] or 0, result[1] or 0)


@require_context
def instance_destroy(context, instance_id):
    session = get_session()
    with session.begin():
        instance_ref = instance_get(context, instance_id, session=session)
        instance_ref.delete(session=session)


@require_context
def instance_get(context, instance_id, session=None):
    if not session:
        session = get_session()
    result = None

    if is_admin_context(context):
        result = session.query(models.Instance).\
                         options(joinedload('security_groups')).\
                         filter_by(id=instance_id).\
                         filter_by(deleted=can_read_deleted(context)).\
                         first()
    elif is_user_context(context):
        result = session.query(models.Instance).\
                         options(joinedload('security_groups')).\
                         filter_by(project_id=context.project_id).\
                         filter_by(id=instance_id).\
                         filter_by(deleted=False).\
                         first()
    if not result:
        raise exception.NotFound('No instance for id %s' % instance_id)

    return result


@require_admin_context
def instance_get_all(context):
    session = get_session()
    return session.query(models.Instance).\
                   options(joinedload_all('fixed_ip.floating_ips')).\
                   options(joinedload('security_groups')).\
                   filter_by(deleted=can_read_deleted(context)).\
                   all()


@require_admin_context
def instance_get_all_by_user(context, user_id):
    session = get_session()
    return session.query(models.Instance).\
                   options(joinedload_all('fixed_ip.floating_ips')).\
                   options(joinedload('security_groups')).\
                   filter_by(deleted=can_read_deleted(context)).\
                   filter_by(user_id=user_id).\
                   all()


@require_context
def instance_get_all_by_project(context, project_id):
    authorize_project_context(context, project_id)

    session = get_session()
    return session.query(models.Instance).\
                   options(joinedload_all('fixed_ip.floating_ips')).\
                   options(joinedload('security_groups')).\
                   filter_by(project_id=project_id).\
                   filter_by(deleted=can_read_deleted(context)).\
                   all()


@require_context
def instance_get_all_by_reservation(context, reservation_id):
    session = get_session()

    if is_admin_context(context):
        return session.query(models.Instance).\
                       options(joinedload_all('fixed_ip.floating_ips')).\
                       options(joinedload('security_groups')).\
                       filter_by(reservation_id=reservation_id).\
                       filter_by(deleted=can_read_deleted(context)).\
                       all()
    elif is_user_context(context):
        return session.query(models.Instance).\
                       options(joinedload_all('fixed_ip.floating_ips')).\
                       options(joinedload('security_groups')).\
                       filter_by(project_id=context.project_id).\
                       filter_by(reservation_id=reservation_id).\
                       filter_by(deleted=False).\
                       all()


@require_context
def instance_get_by_internal_id(context, internal_id):
    session = get_session()

    if is_admin_context(context):
        result = session.query(models.Instance).\
                         options(joinedload('security_groups')).\
                         filter_by(internal_id=internal_id).\
                         filter_by(deleted=can_read_deleted(context)).\
                         first()
    elif is_user_context(context):
        result = session.query(models.Instance).\
                         options(joinedload('security_groups')).\
                         filter_by(project_id=context.project_id).\
                         filter_by(internal_id=internal_id).\
                         filter_by(deleted=False).\
                         first()
    if not result:
        raise exception.NotFound('Instance %s not found' % (internal_id))

    return result


@require_context
def instance_internal_id_exists(context, internal_id, session=None):
    if not session:
        session = get_session()
    return session.query(exists().\
                         where(models.Instance.internal_id == internal_id)).\
                   one()[0]


@require_context
def instance_get_fixed_address(context, instance_id):
    session = get_session()
    with session.begin():
        instance_ref = instance_get(context, instance_id, session=session)
        if not instance_ref.fixed_ip:
            return None
        return instance_ref.fixed_ip['address']


@require_context
def instance_get_floating_address(context, instance_id):
    session = get_session()
    with session.begin():
        instance_ref = instance_get(context, instance_id, session=session)
        if not instance_ref.fixed_ip:
            return None
        if not instance_ref.fixed_ip.floating_ips:
            return None
        # NOTE(vish): this just returns the first floating ip
        return instance_ref.fixed_ip.floating_ips[0]['address']


@require_admin_context
def instance_is_vpn(context, instance_id):
    # TODO(vish): Move this into image code somewhere
    instance_ref = instance_get(context, instance_id)
    return instance_ref['image_id'] == FLAGS.vpn_image_id


@require_admin_context
def instance_set_state(context, instance_id, state, description=None):
    # TODO(devcamcar): Move this out of models and into driver
    from nova.compute import power_state
    if not description:
        description = power_state.name(state)
    db.instance_update(context,
                       instance_id,
                       {'state': state,
                        'state_description': description})


@require_context
def instance_update(context, instance_id, values):
    session = get_session()
    with session.begin():
        instance_ref = instance_get(context, instance_id, session=session)
        instance_ref.update(values)
        instance_ref.save(session=session)


def instance_add_security_group(context, instance_id, security_group_id):
    """Associate the given security group with the given instance"""
    session = get_session()
    with session.begin():
        instance_ref = instance_get(context, instance_id, session=session)
        security_group_ref = security_group_get(context,
                                                security_group_id,
                                                session=session)
        instance_ref.security_groups += [security_group_ref]
        instance_ref.save(session=session)


###################


@require_context
def key_pair_create(context, values):
    key_pair_ref = models.KeyPair()
    key_pair_ref.update(values)
    key_pair_ref.save()
    return key_pair_ref


@require_context
def key_pair_destroy(context, user_id, name):
    authorize_user_context(context, user_id)
    session = get_session()
    with session.begin():
        key_pair_ref = key_pair_get(context, user_id, name, session=session)
        key_pair_ref.delete(session=session)


@require_context
def key_pair_destroy_all_by_user(context, user_id):
    authorize_user_context(context, user_id)
    session = get_session()
    with session.begin():
        # TODO(vish): do we have to use sql here?
        session.execute('update key_pairs set deleted=1 where user_id=:id',
                        {'id': user_id})


@require_context
def key_pair_get(context, user_id, name, session=None):
    authorize_user_context(context, user_id)

    if not session:
        session = get_session()

    result = session.query(models.KeyPair).\
                     filter_by(user_id=user_id).\
                     filter_by(name=name).\
                     filter_by(deleted=can_read_deleted(context)).\
                     first()
    if not result:
        raise exception.NotFound('no keypair for user %s, name %s' %
                                 (user_id, name))
    return result


@require_context
def key_pair_get_all_by_user(context, user_id):
    authorize_user_context(context, user_id)
    session = get_session()
    return session.query(models.KeyPair).\
                   filter_by(user_id=user_id).\
                   filter_by(deleted=False).\
                   all()


###################


@require_admin_context
def network_associate(context, project_id):
    session = get_session()
    with session.begin():
        network_ref = session.query(models.Network).\
                               filter_by(deleted=False).\
                               filter_by(project_id=None).\
                               with_lockmode('update').\
                               first()
        # NOTE(vish): if with_lockmode isn't supported, as in sqlite,
        #             then this has concurrency issues
        if not network_ref:
            raise db.NoMoreNetworks()
        network_ref['project_id'] = project_id
        session.add(network_ref)
    return network_ref


@require_admin_context
def network_count(context):
    session = get_session()
    return session.query(models.Network).\
                   filter_by(deleted=can_read_deleted(context)).\
                   count()


@require_admin_context
def network_count_allocated_ips(context, network_id):
    session = get_session()
    return session.query(models.FixedIp).\
                   filter_by(network_id=network_id).\
                   filter_by(allocated=True).\
                   filter_by(deleted=False).\
                   count()


@require_admin_context
def network_count_available_ips(context, network_id):
    session = get_session()
    return session.query(models.FixedIp).\
                   filter_by(network_id=network_id).\
                   filter_by(allocated=False).\
                   filter_by(reserved=False).\
                   filter_by(deleted=False).\
                   count()


@require_admin_context
def network_count_reserved_ips(context, network_id):
    session = get_session()
    return session.query(models.FixedIp).\
                   filter_by(network_id=network_id).\
                   filter_by(reserved=True).\
                   filter_by(deleted=False).\
                   count()


@require_admin_context
def network_create_safe(context, values):
    network_ref = models.Network()
    network_ref.update(values)
    try:
        network_ref.save()
        return network_ref
    except IntegrityError:
        return None


@require_admin_context
def network_disassociate(context, network_id):
    network_update(context, network_id, {'project_id': None})


@require_admin_context
def network_disassociate_all(context):
    session = get_session()
    session.execute('update networks set project_id=NULL')


@require_context
def network_get(context, network_id, session=None):
    if not session:
        session = get_session()
    result = None

    if is_admin_context(context):
        result = session.query(models.Network).\
                         filter_by(id=network_id).\
                         filter_by(deleted=can_read_deleted(context)).\
                         first()
    elif is_user_context(context):
        result = session.query(models.Network).\
                         filter_by(project_id=context.project_id).\
                         filter_by(id=network_id).\
                         filter_by(deleted=False).\
                         first()
    if not result:
        raise exception.NotFound('No network for id %s' % network_id)

    return result


# NOTE(vish): pylint complains because of the long method name, but
#             it fits with the names of the rest of the methods
# pylint: disable-msg=C0103
@require_admin_context
def network_get_associated_fixed_ips(context, network_id):
    session = get_session()
    return session.query(models.FixedIp).\
                   options(joinedload_all('instance')).\
                   filter_by(network_id=network_id).\
                   filter(models.FixedIp.instance_id != None).\
                   filter_by(deleted=False).\
                   all()


@require_admin_context
def network_get_by_bridge(context, bridge):
    session = get_session()
    result = session.query(models.Network).\
                 filter_by(bridge=bridge).\
                 filter_by(deleted=False).\
                 first()

    if not result:
        raise exception.NotFound('No network for bridge %s' % bridge)
    return result


@require_admin_context
def network_get_by_instance(_context, instance_id):
    session = get_session()
    rv = session.query(models.Network).\
                 filter_by(deleted=False).\
                 join(models.Network.fixed_ips).\
                 filter_by(instance_id=instance_id).\
                 filter_by(deleted=False).\
                 first()
    if not rv:
        raise exception.NotFound('No network for instance %s' % instance_id)
    return rv


@require_admin_context
def network_set_host(context, network_id, host_id):
    session = get_session()
    with session.begin():
        network_ref = session.query(models.Network).\
                              filter_by(id=network_id).\
                              filter_by(deleted=False).\
                              with_lockmode('update').\
                              first()
        if not network_ref:
            raise exception.NotFound('No network for id %s' % network_id)

        # NOTE(vish): if with_lockmode isn't supported, as in sqlite,
        #             then this has concurrency issues
        if not network_ref['host']:
            network_ref['host'] = host_id
            session.add(network_ref)

    return network_ref['host']


@require_context
def network_update(context, network_id, values):
    session = get_session()
    with session.begin():
        network_ref = network_get(context, network_id, session=session)
        network_ref.update(values)
        network_ref.save(session=session)


###################


@require_context
def project_get_network(context, project_id):
    session = get_session()
    rv = session.query(models.Network).\
                 filter_by(project_id=project_id).\
                 filter_by(deleted=False).\
                 first()
    if not rv:
        try:
            return network_associate(context, project_id)
        except IntegrityError:
            # NOTE(vish): We hit this if there is a race and two
            #             processes are attempting to allocate the
            #             network at the same time
            rv = session.query(models.Network).\
                         filter_by(project_id=project_id).\
                         filter_by(deleted=False).\
                         first()
    return rv


###################


def queue_get_for(_context, topic, physical_node_id):
    # FIXME(ja): this should be servername?
    return "%s.%s" % (topic, physical_node_id)


###################


@require_admin_context
def export_device_count(context):
    session = get_session()
    return session.query(models.ExportDevice).\
                   filter_by(deleted=can_read_deleted(context)).\
                   count()


@require_admin_context
def export_device_create_safe(context, values):
    export_device_ref = models.ExportDevice()
    export_device_ref.update(values)
    try:
        export_device_ref.save()
        return export_device_ref
    except IntegrityError:
        return None


###################


def auth_destroy_token(_context, token):
    session = get_session()
    session.delete(token)


def auth_get_token(_context, token_hash):
    session = get_session()
    tk = session.query(models.AuthToken).\
                  filter_by(token_hash=token_hash).\
                  first()
    if not tk:
        raise exception.NotFound('Token %s does not exist' % token_hash)
    return tk


def auth_create_token(_context, token):
    tk = models.AuthToken()
<<<<<<< HEAD
    tk.update(token)
=======
    for k, v in token.iteritems():
        tk[k] = v
>>>>>>> eb82a8a7
    tk.save()
    return tk


###################


@require_admin_context
def quota_get(context, project_id, session=None):
    if not session:
        session = get_session()

    result = session.query(models.Quota).\
                     filter_by(project_id=project_id).\
                     filter_by(deleted=can_read_deleted(context)).\
                     first()
    if not result:
        raise exception.NotFound('No quota for project_id %s' % project_id)

    return result


@require_admin_context
def quota_create(context, values):
    quota_ref = models.Quota()
    quota_ref.update(values)
    quota_ref.save()
    return quota_ref


@require_admin_context
def quota_update(context, project_id, values):
    session = get_session()
    with session.begin():
        quota_ref = quota_get(context, project_id, session=session)
        quota_ref.update(values)
        quota_ref.save(session=session)


@require_admin_context
def quota_destroy(context, project_id):
    session = get_session()
    with session.begin():
        quota_ref = quota_get(context, project_id, session=session)
        quota_ref.delete(session=session)


###################


@require_admin_context
def volume_allocate_shelf_and_blade(context, volume_id):
    session = get_session()
    with session.begin():
        export_device = session.query(models.ExportDevice).\
                                filter_by(volume=None).\
                                filter_by(deleted=False).\
                                with_lockmode('update').\
                                first()
        # NOTE(vish): if with_lockmode isn't supported, as in sqlite,
        #             then this has concurrency issues
        if not export_device:
            raise db.NoMoreBlades()
        export_device.volume_id = volume_id
        session.add(export_device)
    return (export_device.shelf_id, export_device.blade_id)


@require_admin_context
def volume_attached(context, volume_id, instance_id, mountpoint):
    session = get_session()
    with session.begin():
        volume_ref = volume_get(context, volume_id, session=session)
        volume_ref['status'] = 'in-use'
        volume_ref['mountpoint'] = mountpoint
        volume_ref['attach_status'] = 'attached'
        volume_ref.instance = instance_get(context, instance_id,
                                           session=session)
        volume_ref.save(session=session)


@require_context
def volume_create(context, values):
    volume_ref = models.Volume()
    volume_ref.update(values)

    session = get_session()
    with session.begin():
        while volume_ref.ec2_id == None:
            ec2_id = utils.generate_uid('vol')
            if not volume_ec2_id_exists(context, ec2_id, session=session):
                volume_ref.ec2_id = ec2_id
        volume_ref.save(session=session)
    return volume_ref


@require_admin_context
def volume_data_get_for_project(context, project_id):
    session = get_session()
    result = session.query(func.count(models.Volume.id),
                           func.sum(models.Volume.size)).\
                     filter_by(project_id=project_id).\
                     filter_by(deleted=False).\
                     first()
    # NOTE(vish): convert None to 0
    return (result[0] or 0, result[1] or 0)


@require_admin_context
def volume_destroy(context, volume_id):
    session = get_session()
    with session.begin():
        # TODO(vish): do we have to use sql here?
        session.execute('update volumes set deleted=1 where id=:id',
                        {'id': volume_id})
        session.execute('update export_devices set volume_id=NULL '
                        'where volume_id=:id',
                        {'id': volume_id})


@require_admin_context
def volume_detached(context, volume_id):
    session = get_session()
    with session.begin():
        volume_ref = volume_get(context, volume_id, session=session)
        volume_ref['status'] = 'available'
        volume_ref['mountpoint'] = None
        volume_ref['attach_status'] = 'detached'
        volume_ref.instance = None
        volume_ref.save(session=session)


@require_context
def volume_get(context, volume_id, session=None):
    if not session:
        session = get_session()
    result = None

    if is_admin_context(context):
        result = session.query(models.Volume).\
                         filter_by(id=volume_id).\
                         filter_by(deleted=can_read_deleted(context)).\
                         first()
    elif is_user_context(context):
        result = session.query(models.Volume).\
                         filter_by(project_id=context.project_id).\
                         filter_by(id=volume_id).\
                         filter_by(deleted=False).\
                         first()
    if not result:
        raise exception.NotFound('No volume for id %s' % volume_id)

    return result


@require_admin_context
def volume_get_all(context):
    session = get_session()
    return session.query(models.Volume).\
                   filter_by(deleted=can_read_deleted(context)).\
                   all()


@require_context
def volume_get_all_by_project(context, project_id):
    authorize_project_context(context, project_id)

    session = get_session()
    return session.query(models.Volume).\
                   filter_by(project_id=project_id).\
                   filter_by(deleted=can_read_deleted(context)).\
                   all()


@require_context
def volume_get_by_ec2_id(context, ec2_id):
    session = get_session()
    result = None

    if is_admin_context(context):
        result = session.query(models.Volume).\
                         filter_by(ec2_id=ec2_id).\
                         filter_by(deleted=can_read_deleted(context)).\
                         first()
    elif is_user_context(context):
        result = session.query(models.Volume).\
                         filter_by(project_id=context.project_id).\
                         filter_by(ec2_id=ec2_id).\
                         filter_by(deleted=False).\
                         first()
    else:
        raise exception.NotAuthorized()

    if not result:
        raise exception.NotFound('Volume %s not found' % ec2_id)

    return result


@require_context
def volume_ec2_id_exists(context, ec2_id, session=None):
    if not session:
        session = get_session()

    return session.query(exists().\
                   where(models.Volume.id == ec2_id)).\
                   one()[0]


@require_admin_context
def volume_get_instance(context, volume_id):
    session = get_session()
    result = session.query(models.Volume).\
                     filter_by(id=volume_id).\
                     filter_by(deleted=can_read_deleted(context)).\
                     options(joinedload('instance')).\
                     first()
    if not result:
        raise exception.NotFound('Volume %s not found' % ec2_id)

    return result.instance


@require_admin_context
def volume_get_shelf_and_blade(context, volume_id):
    session = get_session()
    result = session.query(models.ExportDevice).\
                     filter_by(volume_id=volume_id).\
                     first()
    if not result:
        raise exception.NotFound('No export device found for volume %s' %
                                 volume_id)

    return (result.shelf_id, result.blade_id)


@require_context
def volume_update(context, volume_id, values):
    session = get_session()
    with session.begin():
        volume_ref = volume_get(context, volume_id, session=session)
        volume_ref.update(values)
        volume_ref.save(session=session)


###################


@require_context
def security_group_get_all(context):
    session = get_session()
    return session.query(models.SecurityGroup).\
                   filter_by(deleted=can_read_deleted(context)).\
                   options(joinedload_all('rules')).\
                   all()


@require_context
def security_group_get(context, security_group_id, session=None):
    if not session:
        session = get_session()
    if is_admin_context(context):
        result = session.query(models.SecurityGroup).\
                         filter_by(deleted=can_read_deleted(context),).\
                         filter_by(id=security_group_id).\
                         options(joinedload_all('rules')).\
                         first()
    else:
        result = session.query(models.SecurityGroup).\
                         filter_by(deleted=False).\
                         filter_by(id=security_group_id).\
                         filter_by(project_id=context.project_id).\
                         options(joinedload_all('rules')).\
                         first()
    if not result:
        raise exception.NotFound("No secuity group with id %s" %
                                 security_group_id)
    return result


@require_context
def security_group_get_by_name(context, project_id, group_name):
    session = get_session()
    result = session.query(models.SecurityGroup).\
                        filter_by(project_id=project_id).\
                        filter_by(name=group_name).\
                        filter_by(deleted=False).\
                        options(joinedload_all('rules')).\
                        options(joinedload_all('instances')).\
                        first()
    if not result:
        raise exception.NotFound(
            'No security group named %s for project: %s' \
             % (group_name, project_id))
    return result


@require_context
def security_group_get_by_project(context, project_id):
    session = get_session()
    return session.query(models.SecurityGroup).\
                   filter_by(project_id=project_id).\
                   filter_by(deleted=False).\
                   options(joinedload_all('rules')).\
                   all()


@require_context
def security_group_get_by_instance(context, instance_id):
    session = get_session()
    return session.query(models.SecurityGroup).\
                   filter_by(deleted=False).\
                   options(joinedload_all('rules')).\
                   join(models.SecurityGroup.instances).\
                   filter_by(id=instance_id).\
                   filter_by(deleted=False).\
                   all()


@require_context
def security_group_exists(context, project_id, group_name):
    try:
        group = security_group_get_by_name(context, project_id, group_name)
        return group != None
    except exception.NotFound:
        return False


@require_context
def security_group_create(context, values):
    security_group_ref = models.SecurityGroup()
    # FIXME(devcamcar): Unless I do this, rules fails with lazy load exception
    # once save() is called.  This will get cleaned up in next orm pass.
    security_group_ref.rules
    security_group_ref.update(values)
    security_group_ref.save()
    return security_group_ref


@require_context
def security_group_destroy(context, security_group_id):
    session = get_session()
    with session.begin():
        # TODO(vish): do we have to use sql here?
        session.execute('update security_groups set deleted=1 where id=:id',
                        {'id': security_group_id})
        session.execute('update security_group_rules set deleted=1 '
                        'where group_id=:id',
                        {'id': security_group_id})


@require_context
def security_group_destroy_all(context, session=None):
    if not session:
        session = get_session()
    with session.begin():
        # TODO(vish): do we have to use sql here?
        session.execute('update security_groups set deleted=1')
        session.execute('update security_group_rules set deleted=1')


###################


@require_context
def security_group_rule_get(context, security_group_rule_id, session=None):
    if not session:
        session = get_session()
    if is_admin_context(context):
        result = session.query(models.SecurityGroupIngressRule).\
                         filter_by(deleted=can_read_deleted(context)).\
                         filter_by(id=security_group_rule_id).\
                         first()
    else:
        # TODO(vish): Join to group and check for project_id
        result = session.query(models.SecurityGroupIngressRule).\
                         filter_by(deleted=False).\
                         filter_by(id=security_group_rule_id).\
                         first()
    if not result:
        raise exception.NotFound("No secuity group rule with id %s" %
                                 security_group_rule_id)
    return result


@require_context
def security_group_rule_create(context, values):
    security_group_rule_ref = models.SecurityGroupIngressRule()
    security_group_rule_ref.update(values)
    security_group_rule_ref.save()
    return security_group_rule_ref


@require_context
def security_group_rule_destroy(context, security_group_rule_id):
    session = get_session()
    with session.begin():
        security_group_rule = security_group_rule_get(context,
                                                      security_group_rule_id,
                                                      session=session)
        security_group_rule.delete(session=session)


###################

@require_admin_context
def user_get(context, id, session=None):
    if not session:
        session = get_session()

    result = session.query(models.User).\
                     filter_by(id=id).\
                     filter_by(deleted=can_read_deleted(context)).\
                     first()

    if not result:
        raise exception.NotFound('No user for id %s' % id)

    return result


@require_admin_context
def user_get_by_access_key(context, access_key, session=None):
    if not session:
        session = get_session()

    result = session.query(models.User).\
                   filter_by(access_key=access_key).\
                   filter_by(deleted=can_read_deleted(context)).\
                   first()

    if not result:
        raise exception.NotFound('No user for access key %s' % access_key)

    return result


@require_admin_context
def user_create(_context, values):
    user_ref = models.User()
    user_ref.update(values)
    user_ref.save()
    return user_ref


@require_admin_context
def user_delete(context, id):
    session = get_session()
    with session.begin():
        session.execute('delete from user_project_association '
                        'where user_id=:id', {'id': id})
        session.execute('delete from user_role_association '
                        'where user_id=:id', {'id': id})
        session.execute('delete from user_project_role_association '
                        'where user_id=:id', {'id': id})
        user_ref = user_get(context, id, session=session)
        session.delete(user_ref)


def user_get_all(context):
    session = get_session()
    return session.query(models.User).\
                   filter_by(deleted=can_read_deleted(context)).\
                   all()


def project_create(_context, values):
    project_ref = models.Project()
    project_ref.update(values)
    project_ref.save()
    return project_ref


def project_add_member(context, project_id, user_id):
    session = get_session()
    with session.begin():
        project_ref = project_get(context, project_id, session=session)
        user_ref = user_get(context, user_id, session=session)

        project_ref.members += [user_ref]
        project_ref.save(session=session)


def project_get(context, id, session=None):
    if not session:
        session = get_session()

    result = session.query(models.Project).\
                     filter_by(deleted=False).\
                     filter_by(id=id).\
                     options(joinedload_all('members')).\
                     first()

    if not result:
        raise exception.NotFound("No project with id %s" % id)

    return result


def project_get_all(context):
    session = get_session()
    return session.query(models.Project).\
                   filter_by(deleted=can_read_deleted(context)).\
                   options(joinedload_all('members')).\
                   all()


def project_get_by_user(context, user_id):
    session = get_session()
    user = session.query(models.User).\
                   filter_by(deleted=can_read_deleted(context)).\
                   options(joinedload_all('projects')).\
                   first()
    return user.projects


def project_remove_member(context, project_id, user_id):
    session = get_session()
    project = project_get(context, project_id, session=session)
    user = user_get(context, user_id, session=session)

    if user in project.members:
        project.members.remove(user)
        project.save(session=session)


def user_update(context, user_id, values):
    session = get_session()
    with session.begin():
        user_ref = user_get(context, user_id, session=session)
        user_ref.update(values)
        user_ref.save(session=session)


def project_update(context, project_id, values):
    session = get_session()
    with session.begin():
        project_ref = project_get(context, project_id, session=session)
        project_ref.update(values)
        project_ref.save(session=session)


def project_delete(context, id):
    session = get_session()
    with session.begin():
        session.execute('delete from user_project_association '
                        'where project_id=:id', {'id': id})
        session.execute('delete from user_project_role_association '
                        'where project_id=:id', {'id': id})
        project_ref = project_get(context, id, session=session)
        session.delete(project_ref)


def user_get_roles(context, user_id):
    session = get_session()
    with session.begin():
        user_ref = user_get(context, user_id, session=session)
        return [role.role for role in user_ref['roles']]


def user_get_roles_for_project(context, user_id, project_id):
    session = get_session()
    with session.begin():
        res = session.query(models.UserProjectRoleAssociation).\
                   filter_by(user_id=user_id).\
                   filter_by(project_id=project_id).\
                   all()
        return [association.role for association in res]


def user_remove_project_role(context, user_id, project_id, role):
    session = get_session()
    with session.begin():
        session.execute('delete from user_project_role_association where '
                        'user_id=:user_id and project_id=:project_id and '
                        'role=:role', {'user_id': user_id,
                                       'project_id': project_id,
                                       'role': role})


def user_remove_role(context, user_id, role):
    session = get_session()
    with session.begin():
        res = session.query(models.UserRoleAssociation).\
                    filter_by(user_id=user_id).\
                    filter_by(role=role).\
                    all()
        for role in res:
            session.delete(role)


def user_add_role(context, user_id, role):
    session = get_session()
    with session.begin():
        user_ref = user_get(context, user_id, session=session)
        models.UserRoleAssociation(user=user_ref, role=role).\
               save(session=session)


def user_add_project_role(context, user_id, project_id, role):
    session = get_session()
    with session.begin():
        user_ref = user_get(context, user_id, session=session)
        project_ref = project_get(context, project_id, session=session)
        models.UserProjectRoleAssociation(user_id=user_ref['id'],
                                          project_id=project_ref['id'],
                                          role=role).save(session=session)


###################


@require_admin_context
def host_get_networks(context, host):
    session = get_session()
    with session.begin():
        return session.query(models.Network).\
                       filter_by(deleted=False).\
                       filter_by(host=host).\
                       all()<|MERGE_RESOLUTION|>--- conflicted
+++ resolved
@@ -1049,12 +1049,7 @@
 
 def auth_create_token(_context, token):
     tk = models.AuthToken()
-<<<<<<< HEAD
     tk.update(token)
-=======
-    for k, v in token.iteritems():
-        tk[k] = v
->>>>>>> eb82a8a7
     tk.save()
     return tk
 
