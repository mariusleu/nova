--- conflicted
+++ resolved
@@ -30,40 +30,15 @@
 
     """
 
-<<<<<<< HEAD
-    def __init__(self, user, project, is_admin=None, read_deleted=False,
-                 remote_address=None, timestamp=None, request_id=None,
-                 auth_token=None):
-        if hasattr(user, 'id'):
-            self._user = user
-            self.user_id = user.id
-        else:
-            self._user = None
-            self.user_id = user
-        if hasattr(project, 'id'):
-            self._project = project
-            self.project_id = project.id
-        else:
-            self._project = None
-            self.project_id = project
-        if is_admin is None:
-            if self.user_id and self.user:
-                self.is_admin = self.user.is_admin()
-            else:
-                self.is_admin = False
-        else:
-            self.is_admin = is_admin
-=======
     def __init__(self, user_id, project_id, is_admin=None, read_deleted=False,
                  roles=None, remote_address=None, timestamp=None,
-                 request_id=None):
+                 request_id=None, auth_token=None):
         self.user_id = user_id
         self.project_id = project_id
         self.roles = roles or []
         self.is_admin = is_admin
         if self.is_admin is None:
             self.admin = 'admin' in self.roles
->>>>>>> bdcfaa5b
         self.read_deleted = read_deleted
         self.remote_address = remote_address
         if not timestamp:
@@ -83,14 +58,9 @@
                 'read_deleted': self.read_deleted,
                 'roles': self.roles,
                 'remote_address': self.remote_address,
-<<<<<<< HEAD
-                'timestamp': utils.isotime(self.timestamp),
+                'timestamp': utils.strtime(self.timestamp),
                 'request_id': self.request_id,
                 'auth_token': self.auth_token}
-=======
-                'timestamp': utils.strtime(self.timestamp),
-                'request_id': self.request_id}
->>>>>>> bdcfaa5b
 
     @classmethod
     def from_dict(cls, values):
@@ -98,16 +68,6 @@
 
     def elevated(self, read_deleted=None):
         """Return a version of this context with admin flag set."""
-<<<<<<< HEAD
-        return RequestContext(self.user_id,
-                              self.project_id,
-                              True,
-                              read_deleted,
-                              self.remote_address,
-                              self.timestamp,
-                              self.request_id,
-                              self.auth_token)
-=======
         rd = self.read_deleted if read_deleted is None else read_deleted
         return RequestContext(user_id=self.user_id,
                               project_id=self.project_id,
@@ -116,8 +76,8 @@
                               roles=self.roles,
                               remote_address=self.remote_address,
                               timestamp=self.timestamp,
-                              request_id=self.request_id)
->>>>>>> bdcfaa5b
+                              request_id=self.request_id,
+                              auth_token=self.auth_token)
 
 
 def get_admin_context(read_deleted=False):
