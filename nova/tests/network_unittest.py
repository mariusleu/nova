# vim: tabstop=4 shiftwidth=4 softtabstop=4

# Copyright 2010 United States Government as represented by the
# Administrator of the National Aeronautics and Space Administration.
# All Rights Reserved.
#
#    Licensed under the Apache License, Version 2.0 (the "License"); you may
#    not use this file except in compliance with the License. You may obtain
#    a copy of the License at
#
#         http://www.apache.org/licenses/LICENSE-2.0
#
#    Unless required by applicable law or agreed to in writing, software
#    distributed under the License is distributed on an "AS IS" BASIS, WITHOUT
#    WARRANTIES OR CONDITIONS OF ANY KIND, either express or implied. See the
#    License for the specific language governing permissions and limitations
#    under the License.

import IPy
import os
import logging

from nova import flags
from nova import test
from nova import utils
from nova.auth import manager
from nova.compute import network
from nova.compute.exception import NoMoreAddresses

FLAGS = flags.FLAGS

class NetworkTestCase(test.TrialTestCase):
    def setUp(self):
        super(NetworkTestCase, self).setUp()
<<<<<<< HEAD
        self.flags(connection_type='fake',
=======
        # NOTE(vish): if you change these flags, make sure to change the
        #             flags in the corresponding section in nova-dhcpbridge
        self.flags(fake_libvirt=True,
>>>>>>> f61b6298
                   fake_storage=True,
                   fake_network=True,
                   auth_driver='nova.auth.ldapdriver.FakeLdapDriver',
                   network_size=32)
        logging.getLogger().setLevel(logging.DEBUG)
        self.manager = manager.AuthManager()
        self.dnsmasq = FakeDNSMasq()
        self.user = self.manager.create_user('netuser', 'netuser', 'netuser')
        self.projects = []
        self.projects.append(self.manager.create_project('netuser',
                                                         'netuser',
                                                         'netuser'))
        for i in range(0, 6):
            name = 'project%s' % i
            self.projects.append(self.manager.create_project(name,
                                                             'netuser',
                                                             name))
        self.network = network.PublicNetworkController()

    def tearDown(self):
        super(NetworkTestCase, self).tearDown()
        for project in self.projects:
            self.manager.delete_project(project)
        self.manager.delete_user(self.user)

    def test_public_network_allocation(self):
        pubnet = IPy.IP(flags.FLAGS.public_range)
        address = self.network.allocate_ip(self.user.id, self.projects[0].id, "public")
        self.assertTrue(IPy.IP(address) in pubnet)
        self.assertTrue(IPy.IP(address) in self.network.network)

    def test_allocate_deallocate_ip(self):
        address = network.allocate_ip(
                self.user.id, self.projects[0].id, utils.generate_mac())
        logging.debug("Was allocated %s" % (address))
        net = network.get_project_network(self.projects[0].id, "default")
        self.assertEqual(True, is_in_project(address, self.projects[0].id))
        mac = utils.generate_mac()
        hostname = "test-host"
        self.dnsmasq.issue_ip(mac, address, hostname, net.bridge_name)
        rv = network.deallocate_ip(address)

        # Doesn't go away until it's dhcp released
        self.assertEqual(True, is_in_project(address, self.projects[0].id))

        self.dnsmasq.release_ip(mac, address, hostname, net.bridge_name)
        self.assertEqual(False, is_in_project(address, self.projects[0].id))

    def test_range_allocation(self):
        mac = utils.generate_mac()
        secondmac = utils.generate_mac()
        hostname = "test-host"
        address = network.allocate_ip(
                    self.user.id, self.projects[0].id, mac)
        secondaddress = network.allocate_ip(
                self.user, self.projects[1].id, secondmac)
        net = network.get_project_network(self.projects[0].id, "default")
        secondnet = network.get_project_network(self.projects[1].id, "default")

        self.assertEqual(True, is_in_project(address, self.projects[0].id))
        self.assertEqual(True, is_in_project(secondaddress, self.projects[1].id))
        self.assertEqual(False, is_in_project(address, self.projects[1].id))

        # Addresses are allocated before they're issued
        self.dnsmasq.issue_ip(mac, address, hostname, net.bridge_name)
        self.dnsmasq.issue_ip(secondmac, secondaddress,
                                hostname, secondnet.bridge_name)

        rv = network.deallocate_ip(address)
        self.dnsmasq.release_ip(mac, address, hostname, net.bridge_name)
        self.assertEqual(False, is_in_project(address, self.projects[0].id))

        # First address release shouldn't affect the second
        self.assertEqual(True, is_in_project(secondaddress, self.projects[1].id))

        rv = network.deallocate_ip(secondaddress)
        self.dnsmasq.release_ip(secondmac, secondaddress,
                                hostname, secondnet.bridge_name)
        self.assertEqual(False, is_in_project(secondaddress, self.projects[1].id))

    def test_subnet_edge(self):
        secondaddress = network.allocate_ip(self.user.id, self.projects[0].id,
                                utils.generate_mac())
        hostname = "toomany-hosts"
        for i in range(1,5):
            project_id = self.projects[i].id
            mac = utils.generate_mac()
            mac2 = utils.generate_mac()
            mac3 = utils.generate_mac()
            address = network.allocate_ip(
                    self.user, project_id, mac)
            address2 = network.allocate_ip(
                    self.user, project_id, mac2)
            address3 = network.allocate_ip(
                    self.user, project_id, mac3)
            self.assertEqual(False, is_in_project(address, self.projects[0].id))
            self.assertEqual(False, is_in_project(address2, self.projects[0].id))
            self.assertEqual(False, is_in_project(address3, self.projects[0].id))
            rv = network.deallocate_ip(address)
            rv = network.deallocate_ip(address2)
            rv = network.deallocate_ip(address3)
            net = network.get_project_network(project_id, "default")
            self.dnsmasq.release_ip(mac, address, hostname, net.bridge_name)
            self.dnsmasq.release_ip(mac2, address2, hostname, net.bridge_name)
            self.dnsmasq.release_ip(mac3, address3, hostname, net.bridge_name)
        net = network.get_project_network(self.projects[0].id, "default")
        rv = network.deallocate_ip(secondaddress)
        self.dnsmasq.release_ip(mac, secondaddress, hostname, net.bridge_name)

    def test_release_before_deallocate(self):
        pass

    def test_deallocate_before_issued(self):
        pass

    def test_too_many_addresses(self):
        """
        Here, we test that a proper NoMoreAddresses exception is raised.

        However, the number of available IP addresses depends on the test
        environment's setup.

        Network size is set in test fixture's setUp method.

        There are FLAGS.cnt_vpn_clients addresses reserved for VPN (NUM_RESERVED_VPN_IPS)

        And there are NUM_STATIC_IPS that are always reserved by Nova for the necessary
        services (gateway, CloudPipe, etc)

        So we should get flags.network_size - (NUM_STATIC_IPS +
                                               NUM_PREALLOCATED_IPS +
                                               NUM_RESERVED_VPN_IPS)
        usable addresses
        """
        net = network.get_project_network(self.projects[0].id, "default")

        # Determine expected number of available IP addresses
        num_static_ips = net.num_static_ips
        num_preallocated_ips = len(net.hosts.keys())
        num_reserved_vpn_ips = flags.FLAGS.cnt_vpn_clients
        num_available_ips = flags.FLAGS.network_size - (num_static_ips +
                                                        num_preallocated_ips +
                                                        num_reserved_vpn_ips)

        hostname = "toomany-hosts"
        macs = {}
        addresses = {}
        for i in range(0, (num_available_ips - 1)):
            macs[i] = utils.generate_mac()
            addresses[i] = network.allocate_ip(self.user.id, self.projects[0].id, macs[i])
            self.dnsmasq.issue_ip(macs[i], addresses[i], hostname, net.bridge_name)

        self.assertRaises(NoMoreAddresses, network.allocate_ip, self.user.id, self.projects[0].id, utils.generate_mac())

        for i in range(0, (num_available_ips - 1)):
            rv = network.deallocate_ip(addresses[i])
            self.dnsmasq.release_ip(macs[i], addresses[i], hostname, net.bridge_name)

def is_in_project(address, project_id):
    return address in network.get_project_network(project_id).list_addresses()

def _get_project_addresses(project_id):
    project_addresses = []
    for addr in network.get_project_network(project_id).list_addresses():
        project_addresses.append(addr)
    return project_addresses

def binpath(script):
    return os.path.abspath(os.path.join(__file__, "../../../bin", script))

class FakeDNSMasq(object):
    def issue_ip(self, mac, ip, hostname, interface):
        cmd = "%s add %s %s %s" % (binpath('nova-dhcpbridge'),
                                   mac, ip, hostname)
        env = {'DNSMASQ_INTERFACE': interface,
               'TESTING' : '1',
               'FLAGFILE' : FLAGS.dhcpbridge_flagfile}
        (out, err) = utils.execute(cmd, addl_env=env)
        logging.debug("ISSUE_IP: %s, %s " % (out, err))

    def release_ip(self, mac, ip, hostname, interface):
        cmd = "%s del %s %s %s" % (binpath('nova-dhcpbridge'),
                                   mac, ip, hostname)
        env = {'DNSMASQ_INTERFACE': interface,
               'TESTING' : '1',
               'FLAGFILE' : FLAGS.dhcpbridge_flagfile}
        (out, err) = utils.execute(cmd, addl_env=env)
        logging.debug("RELEASE_IP: %s, %s " % (out, err))
<|MERGE_RESOLUTION|>--- conflicted
+++ resolved
@@ -32,13 +32,9 @@
 class NetworkTestCase(test.TrialTestCase):
     def setUp(self):
         super(NetworkTestCase, self).setUp()
-<<<<<<< HEAD
-        self.flags(connection_type='fake',
-=======
         # NOTE(vish): if you change these flags, make sure to change the
         #             flags in the corresponding section in nova-dhcpbridge
-        self.flags(fake_libvirt=True,
->>>>>>> f61b6298
+        self.flags(connection_type='fake',
                    fake_storage=True,
                    fake_network=True,
                    auth_driver='nova.auth.ldapdriver.FakeLdapDriver',
