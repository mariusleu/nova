# vim: tabstop=4 shiftwidth=4 softtabstop=4

# Copyright 2010 OpenStack LLC.
# All Rights Reserved.
#
#    Licensed under the Apache License, Version 2.0 (the "License"); you may
#    not use this file except in compliance with the License. You may obtain
#    a copy of the License at
#
#         http://www.apache.org/licenses/LICENSE-2.0
#
#    Unless required by applicable law or agreed to in writing, software
#    distributed under the License is distributed on an "AS IS" BASIS, WITHOUT
#    WARRANTIES OR CONDITIONS OF ANY KIND, either express or implied. See the
#    License for the specific language governing permissions and limitations
#    under the License.

import copy
import random
import string

import webob
import webob.dec
from paste import urlmap

from glance import client as glance_client
from glance.common import exception as glance_exc

from nova import context
from nova import exception as exc
from nova import utils
from nova import wsgi
import nova.api.openstack.auth
from nova.api import openstack
from nova.api.openstack import auth
from nova.api.openstack import extensions
from nova.api.openstack import versions
from nova.api.openstack import limits
from nova.auth.manager import User, Project
import nova.image.fake
from nova.image import glance
from nova.image import service
from nova.tests import fake_flags


class Context(object):
    pass


class FakeRouter(wsgi.Router):
    def __init__(self):
        pass

    @webob.dec.wsgify
    def __call__(self, req):
        res = webob.Response()
        res.status = '200'
        res.headers['X-Test-Success'] = 'True'
        return res


def fake_auth_init(self, application):
    self.db = FakeAuthDatabase()
    self.context = Context()
    self.auth = FakeAuthManager()
    self.application = application


@webob.dec.wsgify
def fake_wsgi(self, req):
<<<<<<< HEAD
    if 'nova.context' not in req.environ:
        req.environ['nova.context'] = context.RequestContext(1, 1)
=======
>>>>>>> e2770a45
    return self.application


def wsgi_app(inner_app10=None, inner_app11=None, fake_auth=True):
    if not inner_app10:
        inner_app10 = openstack.APIRouterV10()
    if not inner_app11:
        inner_app11 = openstack.APIRouterV11()

    if fake_auth:
        ctxt = context.RequestContext('fake', 'fake')
        api10 = openstack.FaultWrapper(wsgi.InjectContext(ctxt,
              limits.RateLimitingMiddleware(inner_app10)))
        api11 = openstack.FaultWrapper(wsgi.InjectContext(ctxt,
              limits.RateLimitingMiddleware(
                  extensions.ExtensionMiddleware(inner_app11))))
    else:
        api10 = openstack.FaultWrapper(auth.AuthMiddleware(
              limits.RateLimitingMiddleware(inner_app10)))
        api11 = openstack.FaultWrapper(auth.AuthMiddleware(
              limits.RateLimitingMiddleware(
                  extensions.ExtensionMiddleware(inner_app11))))
        Auth = auth
    mapper = urlmap.URLMap()
    mapper['/v1.0'] = api10
    mapper['/v1.1'] = api11
    mapper['/'] = openstack.FaultWrapper(versions.Versions())
    return mapper


def stub_out_key_pair_funcs(stubs, have_key_pair=True):
    def key_pair(context, user_id):
        return [dict(name='key', public_key='public_key')]

    def no_key_pair(context, user_id):
        return []

    if have_key_pair:
        stubs.Set(nova.db, 'key_pair_get_all_by_user', key_pair)
    else:
        stubs.Set(nova.db, 'key_pair_get_all_by_user', no_key_pair)


def stub_out_image_service(stubs):
    def fake_get_image_service(image_href):
        return (nova.image.fake.FakeImageService(), image_href)
    stubs.Set(nova.image, 'get_image_service', fake_get_image_service)
    stubs.Set(nova.image, 'get_default_image_service',
        lambda: nova.image.fake.FakeImageService())


def stub_out_auth(stubs):
    def fake_auth_init(self, app):
        self.application = app

    stubs.Set(nova.api.openstack.auth.AuthMiddleware,
        '__init__', fake_auth_init)
    stubs.Set(nova.api.openstack.auth.AuthMiddleware,
        '__call__', fake_wsgi)


def stub_out_rate_limiting(stubs):
    def fake_rate_init(self, app):
        super(limits.RateLimitingMiddleware, self).__init__(app)
        self.application = app

    stubs.Set(nova.api.openstack.limits.RateLimitingMiddleware,
        '__init__', fake_rate_init)

    stubs.Set(nova.api.openstack.limits.RateLimitingMiddleware,
        '__call__', fake_wsgi)


def stub_out_networking(stubs):
    def get_my_ip():
        return '127.0.0.1'
    stubs.Set(nova.flags, '_get_my_ip', get_my_ip)


def stub_out_compute_api_snapshot(stubs):
    def snapshot(self, context, instance_id, name, extra_properties=None):
        props = dict(instance_id=instance_id, instance_ref=instance_id)
        props.update(extra_properties or {})
        return dict(id='123', status='ACTIVE', name=name, properties=props)
    stubs.Set(nova.compute.API, 'snapshot', snapshot)


def stub_out_compute_api_backup(stubs):
    def backup(self, context, instance_id, name, backup_type, rotation,
               extra_properties=None):
        props = dict(instance_id=instance_id, instance_ref=instance_id,
                     backup_type=backup_type, rotation=rotation)
        props.update(extra_properties or {})
        return dict(id='123', status='ACTIVE', name=name, properties=props)
    stubs.Set(nova.compute.API, 'backup', backup)


def stub_out_glance_add_image(stubs, sent_to_glance):
    """
    We return the metadata sent to glance by modifying the sent_to_glance dict
    in place.
    """
    orig_add_image = glance_client.Client.add_image

    def fake_add_image(context, metadata, data=None):
        sent_to_glance['metadata'] = metadata
        sent_to_glance['data'] = data
        return orig_add_image(metadata, data)

    stubs.Set(glance_client.Client, 'add_image', fake_add_image)


def stub_out_glance(stubs, initial_fixtures=None):

    class FakeGlanceClient:

        def __init__(self, initial_fixtures):
            self.fixtures = initial_fixtures or []

        def _filter_images(self, filters=None, marker=None, limit=None):
            found = True
            if marker:
                found = False
            if limit == 0:
                limit = None

            fixtures = []
            count = 0
            for f in self.fixtures:
                if limit and count >= limit:
                    break
                if found:
                    fixtures.append(f)
                    count = count + 1
                if f['id'] == marker:
                    found = True

            return fixtures

        def fake_get_images(self, filters=None, marker=None, limit=None):
            fixtures = self._filter_images(filters, marker, limit)
            return [dict(id=f['id'], name=f['name'])
                    for f in fixtures]

        def fake_get_images_detailed(self, filters=None,
                                     marker=None, limit=None):
            return self._filter_images(filters, marker, limit)

        def fake_get_image_meta(self, image_id):
            image = self._find_image(image_id)
            if image:
                return copy.deepcopy(image)
            raise glance_exc.NotFound

        def fake_add_image(self, image_meta, data=None):
            image_meta = copy.deepcopy(image_meta)
            image_id = ''.join(random.choice(string.letters)
                               for _ in range(20))
            image_meta['id'] = image_id
            self.fixtures.append(image_meta)
            return copy.deepcopy(image_meta)

        def fake_update_image(self, image_id, image_meta, data=None):
            for attr in ('created_at', 'updated_at', 'deleted_at', 'deleted'):
                if attr in image_meta:
                    del image_meta[attr]

            f = self._find_image(image_id)
            if not f:
                raise glance_exc.NotFound

            f.update(image_meta)
            return copy.deepcopy(f)

        def fake_delete_image(self, image_id):
            f = self._find_image(image_id)
            if not f:
                raise glance_exc.NotFound

            self.fixtures.remove(f)

        def _find_image(self, image_id):
            for f in self.fixtures:
                if str(f['id']) == str(image_id):
                    return f
            return None

    GlanceClient = glance_client.Client
    fake = FakeGlanceClient(initial_fixtures)

    stubs.Set(GlanceClient, 'get_images', fake.fake_get_images)
    stubs.Set(GlanceClient, 'get_images_detailed',
              fake.fake_get_images_detailed)
    stubs.Set(GlanceClient, 'get_image_meta', fake.fake_get_image_meta)
    stubs.Set(GlanceClient, 'add_image', fake.fake_add_image)
    stubs.Set(GlanceClient, 'update_image', fake.fake_update_image)
    stubs.Set(GlanceClient, 'delete_image', fake.fake_delete_image)


class FakeToken(object):
    # FIXME(sirp): let's not use id here
    id = 0

    def __getitem__(self, key):
        return getattr(self, key)

    def __init__(self, **kwargs):
        FakeToken.id += 1
        self.id = FakeToken.id
        for k, v in kwargs.iteritems():
            setattr(self, k, v)


class FakeRequestContext(object):
    def __init__(self, user, project, *args, **kwargs):
        self.user_id = 1
        self.project_id = 1


class FakeAuthDatabase(object):
    data = {}

    @staticmethod
    def auth_token_get(context, token_hash):
        return FakeAuthDatabase.data.get(token_hash, None)

    @staticmethod
    def auth_token_create(context, token):
        fake_token = FakeToken(created_at=utils.utcnow(), **token)
        FakeAuthDatabase.data[fake_token.token_hash] = fake_token
        FakeAuthDatabase.data['id_%i' % fake_token.id] = fake_token
        return fake_token

    @staticmethod
    def auth_token_destroy(context, token_id):
        token = FakeAuthDatabase.data.get('id_%i' % token_id)
        if token and token.token_hash in FakeAuthDatabase.data:
            del FakeAuthDatabase.data[token.token_hash]
            del FakeAuthDatabase.data['id_%i' % token_id]


class FakeAuthManager(object):
    #NOTE(justinsb): Accessing static variables through instances is FUBAR
    #NOTE(justinsb): This should also be private!
    auth_data = []
    projects = {}

    @classmethod
    def clear_fakes(cls):
        cls.auth_data = []
        cls.projects = {}

    @classmethod
    def reset_fake_data(cls):
        u1 = User('id1', 'guy1', 'acc1', 'secret1', False)
        cls.auth_data = [u1]
        cls.projects = dict(testacct=Project('testacct',
                                             'testacct',
                                             'id1',
                                             'test',
                                              []))

    def add_user(self, user):
        FakeAuthManager.auth_data.append(user)

    def get_users(self):
        return FakeAuthManager.auth_data

    def get_user(self, uid):
        for user in FakeAuthManager.auth_data:
            if user.id == uid:
                return user
        return None

    def get_user_from_access_key(self, key):
        for user in FakeAuthManager.auth_data:
            if user.access == key:
                return user
        return None

    def delete_user(self, uid):
        for user in FakeAuthManager.auth_data:
            if user.id == uid:
                FakeAuthManager.auth_data.remove(user)
        return None

    def create_user(self, name, access=None, secret=None, admin=False):
        u = User(name, name, access, secret, admin)
        FakeAuthManager.auth_data.append(u)
        return u

    def modify_user(self, user_id, access=None, secret=None, admin=None):
        user = self.get_user(user_id)
        if user:
            user.access = access
            user.secret = secret
            if admin is not None:
                user.admin = admin

    def is_admin(self, user_id):
        user = self.get_user(user_id)
        return user.admin

    def is_project_member(self, user_id, project):
        if not isinstance(project, Project):
            try:
                project = self.get_project(project)
            except exc.NotFound:
                raise webob.exc.HTTPUnauthorized()
        return ((user_id in project.member_ids) or
                (user_id == project.project_manager_id))

    def create_project(self, name, manager_user, description=None,
                       member_users=None):
        member_ids = [User.safe_id(m) for m in member_users] \
                     if member_users else []
        p = Project(name, name, User.safe_id(manager_user),
                                 description, member_ids)
        FakeAuthManager.projects[name] = p
        return p

    def delete_project(self, pid):
        if pid in FakeAuthManager.projects:
            del FakeAuthManager.projects[pid]

    def modify_project(self, project, manager_user=None, description=None):
        p = FakeAuthManager.projects.get(project)
        p.project_manager_id = User.safe_id(manager_user)
        p.description = description

    def get_project(self, pid):
        p = FakeAuthManager.projects.get(pid)
        if p:
            return p
        else:
            raise exc.NotFound

    def get_projects(self, user_id=None):
        if not user_id:
            return FakeAuthManager.projects.values()
        else:
            return [p for p in FakeAuthManager.projects.values()
                    if (user_id in p.member_ids) or
                       (user_id == p.project_manager_id)]


class FakeRateLimiter(object):
    def __init__(self, application):
        self.application = application

    @webob.dec.wsgify
    def __call__(self, req):
        return self.application<|MERGE_RESOLUTION|>--- conflicted
+++ resolved
@@ -68,11 +68,8 @@
 
 @webob.dec.wsgify
 def fake_wsgi(self, req):
-<<<<<<< HEAD
     if 'nova.context' not in req.environ:
         req.environ['nova.context'] = context.RequestContext(1, 1)
-=======
->>>>>>> e2770a45
     return self.application
 
 
