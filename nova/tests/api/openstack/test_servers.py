# vim: tabstop=4 shiftwidth=4 softtabstop=4

# Copyright 2010-2011 OpenStack LLC.
# All Rights Reserved.
#
#    Licensed under the Apache License, Version 2.0 (the "License"); you may
#    not use this file except in compliance with the License. You may obtain
#    a copy of the License at
#
#         http://www.apache.org/licenses/LICENSE-2.0
#
#    Unless required by applicable law or agreed to in writing, software
#    distributed under the License is distributed on an "AS IS" BASIS, WITHOUT
#    WARRANTIES OR CONDITIONS OF ANY KIND, either express or implied. See the
#    License for the specific language governing permissions and limitations
#    under the License.

import base64
import datetime
import json
import unittest
from xml.dom import minidom

import stubout
import webob

from nova import db
from nova import flags
from nova import test
import nova.api.openstack
from nova.api.openstack import servers
import nova.compute.api
import nova.db.api
from nova.db.sqlalchemy.models import Instance
from nova.db.sqlalchemy.models import InstanceMetadata
import nova.rpc
from nova.tests.api.openstack import common
from nova.tests.api.openstack import fakes


FLAGS = flags.FLAGS
FLAGS.verbose = True


def return_server(context, id):
    return stub_instance(id)


def return_server_with_addresses(private, public):
    def _return_server(context, id):
        return stub_instance(id, private_address=private,
                             public_addresses=public)
    return _return_server


def return_servers(context, user_id=1):
    return [stub_instance(i, user_id) for i in xrange(5)]


def return_security_group(context, instance_id, security_group_id):
    pass


def instance_update(context, instance_id, kwargs):
    return stub_instance(instance_id)


def instance_address(context, instance_id):
    return None


def stub_instance(id, user_id=1, private_address=None, public_addresses=None):
    metadata = []
    metadata.append(InstanceMetadata(key='seq', value=id))

    if public_addresses == None:
        public_addresses = list()

    instance = {
        "id": id,
        "admin_pass": "",
        "user_id": user_id,
        "project_id": "",
        "image_id": 10,
        "kernel_id": "",
        "ramdisk_id": "",
        "launch_index": 0,
        "key_name": "",
        "key_data": "",
        "state": 0,
        "state_description": "",
        "memory_mb": 0,
        "vcpus": 0,
        "local_gb": 0,
        "hostname": "",
        "host": None,
        "instance_type": "",
        "user_data": "",
        "reservation_id": "",
        "mac_address": "",
        "scheduled_at": datetime.datetime.now(),
        "launched_at": datetime.datetime.now(),
        "terminated_at": datetime.datetime.now(),
        "availability_zone": "",
        "display_name": "server%s" % id,
        "display_description": "",
        "locked": False,
        "metadata": metadata}

    instance["fixed_ip"] = {
        "address": private_address,
        "floating_ips": [{"address":ip} for ip in public_addresses]}

    return instance


def fake_compute_api(cls, req, id):
    return True


class ServersTest(test.TestCase):

    def setUp(self):
        super(ServersTest, self).setUp()
        self.stubs = stubout.StubOutForTesting()
        fakes.FakeAuthManager.reset_fake_data()
        fakes.FakeAuthDatabase.data = {}
        fakes.stub_out_networking(self.stubs)
        fakes.stub_out_rate_limiting(self.stubs)
        fakes.stub_out_auth(self.stubs)
        fakes.stub_out_key_pair_funcs(self.stubs)
        fakes.stub_out_image_service(self.stubs)
        self.stubs.Set(nova.db.api, 'instance_get_all', return_servers)
        self.stubs.Set(nova.db.api, 'instance_get', return_server)
        self.stubs.Set(nova.db.api, 'instance_get_all_by_user',
                       return_servers)
        self.stubs.Set(nova.db.api, 'instance_add_security_group',
                       return_security_group)
        self.stubs.Set(nova.db.api, 'instance_update', instance_update)
        self.stubs.Set(nova.db.api, 'instance_get_fixed_address',
                       instance_address)
        self.stubs.Set(nova.db.api, 'instance_get_floating_address',
                       instance_address)
        self.stubs.Set(nova.compute.API, 'pause', fake_compute_api)
        self.stubs.Set(nova.compute.API, 'unpause', fake_compute_api)
        self.stubs.Set(nova.compute.API, 'suspend', fake_compute_api)
        self.stubs.Set(nova.compute.API, 'resume', fake_compute_api)
        self.stubs.Set(nova.compute.API, "get_diagnostics", fake_compute_api)
        self.stubs.Set(nova.compute.API, "get_actions", fake_compute_api)
        self.allow_admin = FLAGS.allow_admin_api

        self.webreq = common.webob_factory('/v1.0/servers')

    def tearDown(self):
        self.stubs.UnsetAll()
        FLAGS.allow_admin_api = self.allow_admin
        super(ServersTest, self).tearDown()

    def test_get_server_by_id(self):
        req = webob.Request.blank('/v1.0/servers/1')
        res = req.get_response(fakes.wsgi_app())
        res_dict = json.loads(res.body)
        self.assertEqual(res_dict['server']['id'], '1')
        self.assertEqual(res_dict['server']['name'], 'server1')

    def test_get_server_by_id_with_addresses(self):
        private = "192.168.0.3"
        public = ["1.2.3.4"]
        new_return_server = return_server_with_addresses(private, public)
        self.stubs.Set(nova.db.api, 'instance_get', new_return_server)
        req = webob.Request.blank('/v1.0/servers/1')
        res = req.get_response(fakes.wsgi_app())
        res_dict = json.loads(res.body)
        self.assertEqual(res_dict['server']['id'], '1')
        self.assertEqual(res_dict['server']['name'], 'server1')
        addresses = res_dict['server']['addresses']
        self.assertEqual(len(addresses["public"]), len(public))
        self.assertEqual(addresses["public"][0], public[0])
        self.assertEqual(len(addresses["private"]), 1)
        self.assertEqual(addresses["private"][0], private)

    def test_get_server_list(self):
        req = webob.Request.blank('/v1.0/servers')
        res = req.get_response(fakes.wsgi_app())
        res_dict = json.loads(res.body)

        i = 0
        for s in res_dict['servers']:
            self.assertEqual(s['id'], i)
            self.assertEqual(s['name'], 'server%d' % i)
            self.assertEqual(s.get('imageId', None), None)
            i += 1

    def test_get_servers_with_limit(self):
        req = webob.Request.blank('/v1.0/servers?limit=3')
        res = req.get_response(fakes.wsgi_app())
        servers = json.loads(res.body)['servers']
        self.assertEqual([s['id'] for s in servers], [0, 1, 2])

        req = webob.Request.blank('/v1.0/servers?limit=aaa')
        res = req.get_response(fakes.wsgi_app())
        self.assertEqual(res.status_int, 400)
        self.assertTrue('limit' in res.body)

    def test_get_servers_with_offset(self):
        req = webob.Request.blank('/v1.0/servers?offset=2')
        res = req.get_response(fakes.wsgi_app())
        servers = json.loads(res.body)['servers']
        self.assertEqual([s['id'] for s in servers], [2, 3, 4])

        req = webob.Request.blank('/v1.0/servers?offset=aaa')
        res = req.get_response(fakes.wsgi_app())
        self.assertEqual(res.status_int, 400)
        self.assertTrue('offset' in res.body)

    def test_get_servers_with_limit_and_offset(self):
        req = webob.Request.blank('/v1.0/servers?limit=2&offset=1')
        res = req.get_response(fakes.wsgi_app())
        servers = json.loads(res.body)['servers']
        self.assertEqual([s['id'] for s in servers], [1, 2])

    def _test_create_instance_helper(self):
        """Shared implementation for tests below that create instance"""
        def instance_create(context, inst):
            return {'id': '1', 'display_name': 'server_test'}

        def server_update(context, id, params):
            return instance_create(context, id)

        def fake_method(*args, **kwargs):
            pass

        def project_get_network(context, user_id):
            return dict(id='1', host='localhost')

        def queue_get_for(context, *args):
            return 'network_topic'

        def kernel_ramdisk_mapping(*args, **kwargs):
            return (1, 1)

        def image_id_from_hash(*args, **kwargs):
            return 2

        self.stubs.Set(nova.db.api, 'project_get_network', project_get_network)
        self.stubs.Set(nova.db.api, 'instance_create', instance_create)
        self.stubs.Set(nova.rpc, 'cast', fake_method)
        self.stubs.Set(nova.rpc, 'call', fake_method)
        self.stubs.Set(nova.db.api, 'instance_update',
            server_update)
        self.stubs.Set(nova.db.api, 'queue_get_for', queue_get_for)
        self.stubs.Set(nova.network.manager.VlanManager, 'allocate_fixed_ip',
            fake_method)
        self.stubs.Set(nova.api.openstack.servers.Controller,
            "_get_kernel_ramdisk_from_image", kernel_ramdisk_mapping)
        self.stubs.Set(nova.api.openstack.common,
            "get_image_id_from_image_hash", image_id_from_hash)

        body = dict(server=dict(
            name='server_test', imageId=2, flavorId=2,
            metadata={'hello': 'world', 'open': 'stack'},
            personality={}))
        req = webob.Request.blank('/v1.0/servers')
        req.method = 'POST'
        req.body = json.dumps(body)
        req.headers["Content-Type"] = "application/json"

        res = req.get_response(fakes.wsgi_app())

        server = json.loads(res.body)['server']
        self.assertEqual('serv', server['adminPass'][:4])
        self.assertEqual(16, len(server['adminPass']))
        self.assertEqual('server_test', server['name'])
        self.assertEqual('1', server['id'])

        self.assertEqual(res.status_int, 200)

    def test_create_instance(self):
        self._test_create_instance_helper()

    def test_create_instance_no_key_pair(self):
        fakes.stub_out_key_pair_funcs(self.stubs, have_key_pair=False)
        self._test_create_instance_helper()

    def test_update_no_body(self):
        req = webob.Request.blank('/v1.0/servers/1')
        req.method = 'PUT'
        res = req.get_response(fakes.wsgi_app())
        self.assertEqual(res.status_int, 422)

    def test_update_bad_params(self):
        """ Confirm that update is filtering params """
        inst_dict = dict(cat='leopard', name='server_test', adminPass='bacon')
        self.body = json.dumps(dict(server=inst_dict))

        def server_update(context, id, params):
            self.update_called = True
            filtered_dict = dict(name='server_test', admin_pass='bacon')
            self.assertEqual(params, filtered_dict)

        self.stubs.Set(nova.db.api, 'instance_update',
            server_update)

        req = webob.Request.blank('/v1.0/servers/1')
        req.method = 'PUT'
        req.body = self.body
        req.get_response(fakes.wsgi_app())

    def test_update_server(self):
        inst_dict = dict(name='server_test', adminPass='bacon')
        self.body = json.dumps(dict(server=inst_dict))

        def server_update(context, id, params):
            filtered_dict = dict(name='server_test', admin_pass='bacon')
            self.assertEqual(params, filtered_dict)

        self.stubs.Set(nova.db.api, 'instance_update',
            server_update)

        req = webob.Request.blank('/v1.0/servers/1')
        req.method = 'PUT'
        req.body = self.body
        req.get_response(fakes.wsgi_app())

    def test_create_backup_schedules(self):
        req = webob.Request.blank('/v1.0/servers/1/backup_schedules')
        req.method = 'POST'
        res = req.get_response(fakes.wsgi_app())
        self.assertEqual(res.status, '404 Not Found')

    def test_delete_backup_schedules(self):
        req = webob.Request.blank('/v1.0/servers/1/backup_schedules')
        req.method = 'DELETE'
        res = req.get_response(fakes.wsgi_app())
        self.assertEqual(res.status, '404 Not Found')

    def test_get_server_backup_schedules(self):
        req = webob.Request.blank('/v1.0/servers/1/backup_schedules')
        res = req.get_response(fakes.wsgi_app())
        self.assertEqual(res.status, '404 Not Found')

    def test_get_all_server_details(self):
        req = webob.Request.blank('/v1.0/servers/detail')
        res = req.get_response(fakes.wsgi_app())
        res_dict = json.loads(res.body)

        i = 0
        for s in res_dict['servers']:
            self.assertEqual(s['id'], i)
            self.assertEqual(s['hostId'], '')
            self.assertEqual(s['name'], 'server%d' % i)
            self.assertEqual(s['imageId'], 10)
            self.assertEqual(s['metadata']['seq'], i)
            i += 1

    def test_get_all_server_details_with_host(self):
        '''
        We want to make sure that if two instances are on the same host, then
        they return the same hostId. If two instances are on different hosts,
        they should return different hostId's. In this test, there are 5
        instances - 2 on one host and 3 on another.
        '''

        def stub_instance(id, user_id=1):
            return Instance(id=id, state=0, image_id=10, user_id=user_id,
                display_name='server%s' % id, host='host%s' % (id % 2))

        def return_servers_with_host(context, user_id=1):
            return [stub_instance(i) for i in xrange(5)]

        self.stubs.Set(nova.db.api, 'instance_get_all_by_user',
            return_servers_with_host)

        req = webob.Request.blank('/v1.0/servers/detail')
        res = req.get_response(fakes.wsgi_app())
        res_dict = json.loads(res.body)

        server_list = res_dict['servers']
        host_ids = [server_list[0]['hostId'], server_list[1]['hostId']]
        self.assertTrue(host_ids[0] and host_ids[1])
        self.assertNotEqual(host_ids[0], host_ids[1])

        for i, s in enumerate(res_dict['servers']):
            self.assertEqual(s['id'], i)
            self.assertEqual(s['hostId'], host_ids[i % 2])
            self.assertEqual(s['name'], 'server%d' % i)
            self.assertEqual(s['imageId'], 10)

    def test_server_pause(self):
        FLAGS.allow_admin_api = True
        body = dict(server=dict(
            name='server_test', imageId=2, flavorId=2, metadata={},
            personality={}))
        req = webob.Request.blank('/v1.0/servers/1/pause')
        req.method = 'POST'
        req.content_type = 'application/json'
        req.body = json.dumps(body)
        res = req.get_response(fakes.wsgi_app())
        self.assertEqual(res.status_int, 202)

    def test_server_unpause(self):
        FLAGS.allow_admin_api = True
        body = dict(server=dict(
            name='server_test', imageId=2, flavorId=2, metadata={},
            personality={}))
        req = webob.Request.blank('/v1.0/servers/1/unpause')
        req.method = 'POST'
        req.content_type = 'application/json'
        req.body = json.dumps(body)
        res = req.get_response(fakes.wsgi_app())
        self.assertEqual(res.status_int, 202)

    def test_server_suspend(self):
        FLAGS.allow_admin_api = True
        body = dict(server=dict(
            name='server_test', imageId=2, flavorId=2, metadata={},
            personality={}))
        req = webob.Request.blank('/v1.0/servers/1/suspend')
        req.method = 'POST'
        req.content_type = 'application/json'
        req.body = json.dumps(body)
        res = req.get_response(fakes.wsgi_app())
        self.assertEqual(res.status_int, 202)

    def test_server_resume(self):
        FLAGS.allow_admin_api = True
        body = dict(server=dict(
            name='server_test', imageId=2, flavorId=2, metadata={},
            personality={}))
        req = webob.Request.blank('/v1.0/servers/1/resume')
        req.method = 'POST'
        req.content_type = 'application/json'
        req.body = json.dumps(body)
        res = req.get_response(fakes.wsgi_app())
        self.assertEqual(res.status_int, 202)

    def test_server_reset_network(self):
        FLAGS.allow_admin_api = True
        body = dict(server=dict(
            name='server_test', imageId=2, flavorId=2, metadata={},
            personality={}))
        req = webob.Request.blank('/v1.0/servers/1/reset_network')
        req.method = 'POST'
        req.content_type = 'application/json'
        req.body = json.dumps(body)
        res = req.get_response(fakes.wsgi_app())
        self.assertEqual(res.status_int, 202)

    def test_server_inject_network_info(self):
        FLAGS.allow_admin_api = True
        body = dict(server=dict(
            name='server_test', imageId=2, flavorId=2, metadata={},
            personality={}))
        req = webob.Request.blank(
              '/v1.0/servers/1/inject_network_info')
        req.method = 'POST'
        req.content_type = 'application/json'
        req.body = json.dumps(body)
        res = req.get_response(fakes.wsgi_app())
        self.assertEqual(res.status_int, 202)

    def test_server_diagnostics(self):
        req = webob.Request.blank("/v1.0/servers/1/diagnostics")
        req.method = "GET"
        res = req.get_response(fakes.wsgi_app())
        self.assertEqual(res.status_int, 404)

    def test_server_actions(self):
        req = webob.Request.blank("/v1.0/servers/1/actions")
        req.method = "GET"
        res = req.get_response(fakes.wsgi_app())
        self.assertEqual(res.status_int, 404)

    def test_server_reboot(self):
        body = dict(server=dict(
            name='server_test', imageId=2, flavorId=2, metadata={},
            personality={}))
        req = webob.Request.blank('/v1.0/servers/1/action')
        req.method = 'POST'
        req.content_type = 'application/json'
        req.body = json.dumps(body)
        res = req.get_response(fakes.wsgi_app())

    def test_server_rebuild(self):
        body = dict(server=dict(
            name='server_test', imageId=2, flavorId=2, metadata={},
            personality={}))
        req = webob.Request.blank('/v1.0/servers/1/action')
        req.method = 'POST'
        req.content_type = 'application/json'
        req.body = json.dumps(body)
        res = req.get_response(fakes.wsgi_app())

    def test_server_resize(self):
        body = dict(server=dict(
            name='server_test', imageId=2, flavorId=2, metadata={},
            personality={}))
        req = webob.Request.blank('/v1.0/servers/1/action')
        req.method = 'POST'
        req.content_type = 'application/json'
        req.body = json.dumps(body)
        res = req.get_response(fakes.wsgi_app())

    def test_delete_server_instance(self):
        req = webob.Request.blank('/v1.0/servers/1')
        req.method = 'DELETE'

        self.server_delete_called = False

        def instance_destroy_mock(context, id):
            self.server_delete_called = True

        self.stubs.Set(nova.db.api, 'instance_destroy',
            instance_destroy_mock)

        res = req.get_response(fakes.wsgi_app())
        self.assertEqual(res.status, '202 Accepted')
        self.assertEqual(self.server_delete_called, True)

    def test_resize_server(self):
        req = self.webreq('/1/action', 'POST', dict(resize=dict(flavorId=3)))

        self.resize_called = False

        def resize_mock(*args):
            self.resize_called = True

        self.stubs.Set(nova.compute.api.API, 'resize', resize_mock)

        res = req.get_response(fakes.wsgi_app())
        self.assertEqual(res.status_int, 202)
        self.assertEqual(self.resize_called, True)

    def test_resize_bad_flavor_fails(self):
        req = self.webreq('/1/action', 'POST', dict(resize=dict(derp=3)))

        self.resize_called = False

        def resize_mock(*args):
            self.resize_called = True

        self.stubs.Set(nova.compute.api.API, 'resize', resize_mock)

        res = req.get_response(fakes.wsgi_app())
        self.assertEqual(res.status_int, 422)
        self.assertEqual(self.resize_called, False)

    def test_resize_raises_fails(self):
        req = self.webreq('/1/action', 'POST', dict(resize=dict(flavorId=3)))

        def resize_mock(*args):
            raise Exception('hurr durr')

        self.stubs.Set(nova.compute.api.API, 'resize', resize_mock)

        res = req.get_response(fakes.wsgi_app())
        self.assertEqual(res.status_int, 400)

    def test_confirm_resize_server(self):
        req = self.webreq('/1/action', 'POST', dict(confirmResize=None))

        self.resize_called = False

        def confirm_resize_mock(*args):
            self.resize_called = True

        self.stubs.Set(nova.compute.api.API, 'confirm_resize',
                confirm_resize_mock)

        res = req.get_response(fakes.wsgi_app())
        self.assertEqual(res.status_int, 204)
        self.assertEqual(self.resize_called, True)

    def test_confirm_resize_server_fails(self):
        req = self.webreq('/1/action', 'POST', dict(confirmResize=None))

        def confirm_resize_mock(*args):
            raise Exception('hurr durr')

        self.stubs.Set(nova.compute.api.API, 'confirm_resize',
                confirm_resize_mock)

        res = req.get_response(fakes.wsgi_app())
        self.assertEqual(res.status_int, 400)

    def test_revert_resize_server(self):
        req = self.webreq('/1/action', 'POST', dict(revertResize=None))

        self.resize_called = False

        def revert_resize_mock(*args):
            self.resize_called = True

        self.stubs.Set(nova.compute.api.API, 'revert_resize',
                revert_resize_mock)

        res = req.get_response(fakes.wsgi_app())
        self.assertEqual(res.status_int, 202)
        self.assertEqual(self.resize_called, True)

    def test_revert_resize_server_fails(self):
        req = self.webreq('/1/action', 'POST', dict(revertResize=None))

        def revert_resize_mock(*args):
            raise Exception('hurr durr')

        self.stubs.Set(nova.compute.api.API, 'revert_resize',
                revert_resize_mock)

        res = req.get_response(fakes.wsgi_app())
<<<<<<< HEAD
        self.assertEqual(res.status_int, 400)


class TestServerCreateRequestXMLDeserializer(unittest.TestCase):

    def setUp(self):
        self.deserializer = servers.ServerCreateRequestXMLDeserializer()

    def test_minimal_request(self):
        serial_request = """
<server xmlns="http://docs.rackspacecloud.com/servers/api/v1.0"
 name="new-server-test" imageId="1" flavorId="1"/>"""
        request = self.deserializer.deserialize(serial_request)
        expected = {"server": {
                "name": "new-server-test",
                "imageId": "1",
                "flavorId": "1",
                }}
        self.assertEquals(request, expected)

    def test_request_with_empty_metadata(self):
        serial_request = """
<server xmlns="http://docs.rackspacecloud.com/servers/api/v1.0"
 name="new-server-test" imageId="1" flavorId="1">
    <metadata/>
</server>"""
        request = self.deserializer.deserialize(serial_request)
        expected = {"server": {
                "name": "new-server-test",
                "imageId": "1",
                "flavorId": "1",
                "metadata": {},
                }}
        self.assertEquals(request, expected)

    def test_request_with_empty_personality(self):
        serial_request = """
<server xmlns="http://docs.rackspacecloud.com/servers/api/v1.0"
 name="new-server-test" imageId="1" flavorId="1">
    <personality/>
</server>"""
        request = self.deserializer.deserialize(serial_request)
        expected = {"server": {
                "name": "new-server-test",
                "imageId": "1",
                "flavorId": "1",
                "personality": [],
                }}
        self.assertEquals(request, expected)

    def test_request_with_empty_metadata_and_personality(self):
        serial_request = """
<server xmlns="http://docs.rackspacecloud.com/servers/api/v1.0"
 name="new-server-test" imageId="1" flavorId="1">
    <metadata/>
    <personality/>
</server>"""
        request = self.deserializer.deserialize(serial_request)
        expected = {"server": {
                "name": "new-server-test",
                "imageId": "1",
                "flavorId": "1",
                "metadata": {},
                "personality": [],
                }}
        self.assertEquals(request, expected)

    def test_request_with_empty_metadata_and_personality_reversed(self):
        serial_request = """
<server xmlns="http://docs.rackspacecloud.com/servers/api/v1.0"
 name="new-server-test" imageId="1" flavorId="1">
    <personality/>
    <metadata/>
</server>"""
        request = self.deserializer.deserialize(serial_request)
        expected = {"server": {
                "name": "new-server-test",
                "imageId": "1",
                "flavorId": "1",
                "metadata": {},
                "personality": [],
                }}
        self.assertEquals(request, expected)

    def test_request_with_one_personality(self):
        serial_request = """
<server xmlns="http://docs.rackspacecloud.com/servers/api/v1.0"
 name="new-server-test" imageId="1" flavorId="1">
    <personality>
        <file path="/etc/conf">aabbccdd</file>
    </personality>
</server>"""
        request = self.deserializer.deserialize(serial_request)
        expected = [{"path": "/etc/conf", "contents": "aabbccdd"}]
        self.assertEquals(request["server"]["personality"], expected)

    def test_request_with_two_personalities(self):
        serial_request = """
<server xmlns="http://docs.rackspacecloud.com/servers/api/v1.0"
 name="new-server-test" imageId="1" flavorId="1">
<personality><file path="/etc/conf">aabbccdd</file>
<file path="/etc/sudoers">abcd</file></personality></server>"""
        request = self.deserializer.deserialize(serial_request)
        expected = [{"path": "/etc/conf", "contents": "aabbccdd"},
                    {"path": "/etc/sudoers", "contents": "abcd"}]
        self.assertEquals(request["server"]["personality"], expected)

    def test_request_second_personality_node_ignored(self):
        serial_request = """
<server xmlns="http://docs.rackspacecloud.com/servers/api/v1.0"
 name="new-server-test" imageId="1" flavorId="1">
    <personality>
        <file path="/etc/conf">aabbccdd</file>
    </personality>
    <personality>
        <file path="/etc/ignoreme">anything</file>
    </personality>
</server>"""
        request = self.deserializer.deserialize(serial_request)
        expected = [{"path": "/etc/conf", "contents": "aabbccdd"}]
        self.assertEquals(request["server"]["personality"], expected)

    def test_request_with_one_personality_missing_path(self):
        serial_request = """
<server xmlns="http://docs.rackspacecloud.com/servers/api/v1.0"
 name="new-server-test" imageId="1" flavorId="1">
<personality><file>aabbccdd</file></personality></server>"""
        request = self.deserializer.deserialize(serial_request)
        expected = [{"contents": "aabbccdd"}]
        self.assertEquals(request["server"]["personality"], expected)

    def test_request_with_one_personality_empty_contents(self):
        serial_request = """
<server xmlns="http://docs.rackspacecloud.com/servers/api/v1.0"
 name="new-server-test" imageId="1" flavorId="1">
<personality><file path="/etc/conf"></file></personality></server>"""
        request = self.deserializer.deserialize(serial_request)
        expected = [{"path": "/etc/conf", "contents": ""}]
        self.assertEquals(request["server"]["personality"], expected)

    def test_request_with_one_personality_empty_contents_variation(self):
        serial_request = """
<server xmlns="http://docs.rackspacecloud.com/servers/api/v1.0"
 name="new-server-test" imageId="1" flavorId="1">
<personality><file path="/etc/conf"/></personality></server>"""
        request = self.deserializer.deserialize(serial_request)
        expected = [{"path": "/etc/conf", "contents": ""}]
        self.assertEquals(request["server"]["personality"], expected)

    def test_request_with_one_metadata(self):
        serial_request = """
<server xmlns="http://docs.rackspacecloud.com/servers/api/v1.0"
 name="new-server-test" imageId="1" flavorId="1">
    <metadata>
        <meta key="alpha">beta</meta>
    </metadata>
</server>"""
        request = self.deserializer.deserialize(serial_request)
        expected = {"alpha": "beta"}
        self.assertEquals(request["server"]["metadata"], expected)

    def test_request_with_two_metadata(self):
        serial_request = """
<server xmlns="http://docs.rackspacecloud.com/servers/api/v1.0"
 name="new-server-test" imageId="1" flavorId="1">
    <metadata>
        <meta key="alpha">beta</meta>
        <meta key="foo">bar</meta>
    </metadata>
</server>"""
        request = self.deserializer.deserialize(serial_request)
        expected = {"alpha": "beta", "foo": "bar"}
        self.assertEquals(request["server"]["metadata"], expected)

    def test_request_with_metadata_missing_value(self):
        serial_request = """
<server xmlns="http://docs.rackspacecloud.com/servers/api/v1.0"
 name="new-server-test" imageId="1" flavorId="1">
    <metadata>
        <meta key="alpha"></meta>
    </metadata>
</server>"""
        request = self.deserializer.deserialize(serial_request)
        expected = {"alpha": ""}
        self.assertEquals(request["server"]["metadata"], expected)

    def test_request_with_two_metadata_missing_value(self):
        serial_request = """
<server xmlns="http://docs.rackspacecloud.com/servers/api/v1.0"
 name="new-server-test" imageId="1" flavorId="1">
    <metadata>
        <meta key="alpha"/>
        <meta key="delta"/>
    </metadata>
</server>"""
        request = self.deserializer.deserialize(serial_request)
        expected = {"alpha": "", "delta": ""}
        self.assertEquals(request["server"]["metadata"], expected)

    def test_request_with_metadata_missing_key(self):
        serial_request = """
<server xmlns="http://docs.rackspacecloud.com/servers/api/v1.0"
 name="new-server-test" imageId="1" flavorId="1">
    <metadata>
        <meta>beta</meta>
    </metadata>
</server>"""
        request = self.deserializer.deserialize(serial_request)
        expected = {"": "beta"}
        self.assertEquals(request["server"]["metadata"], expected)

    def test_request_with_two_metadata_missing_key(self):
        serial_request = """
<server xmlns="http://docs.rackspacecloud.com/servers/api/v1.0"
 name="new-server-test" imageId="1" flavorId="1">
    <metadata>
        <meta>beta</meta>
        <meta>gamma</meta>
    </metadata>
</server>"""
        request = self.deserializer.deserialize(serial_request)
        expected = {"": "gamma"}
        self.assertEquals(request["server"]["metadata"], expected)

    def test_request_with_metadata_duplicate_key(self):
        serial_request = """
<server xmlns="http://docs.rackspacecloud.com/servers/api/v1.0"
 name="new-server-test" imageId="1" flavorId="1">
    <metadata>
        <meta key="foo">bar</meta>
        <meta key="foo">baz</meta>
    </metadata>
</server>"""
        request = self.deserializer.deserialize(serial_request)
        expected = {"foo": "baz"}
        self.assertEquals(request["server"]["metadata"], expected)

    def test_canonical_request_from_docs(self):
        serial_request = """
<server xmlns="http://docs.rackspacecloud.com/servers/api/v1.0"
 name="new-server-test" imageId="1" flavorId="1">
    <metadata>
        <meta key="My Server Name">Apache1</meta>
    </metadata>
    <personality>
        <file path="/etc/banner.txt">\
ICAgICAgDQoiQSBjbG91ZCBkb2VzIG5vdCBrbm93IHdoeSBp\
dCBtb3ZlcyBpbiBqdXN0IHN1Y2ggYSBkaXJlY3Rpb24gYW5k\
IGF0IHN1Y2ggYSBzcGVlZC4uLkl0IGZlZWxzIGFuIGltcHVs\
c2lvbi4uLnRoaXMgaXMgdGhlIHBsYWNlIHRvIGdvIG5vdy4g\
QnV0IHRoZSBza3kga25vd3MgdGhlIHJlYXNvbnMgYW5kIHRo\
ZSBwYXR0ZXJucyBiZWhpbmQgYWxsIGNsb3VkcywgYW5kIHlv\
dSB3aWxsIGtub3csIHRvbywgd2hlbiB5b3UgbGlmdCB5b3Vy\
c2VsZiBoaWdoIGVub3VnaCB0byBzZWUgYmV5b25kIGhvcml6\
b25zLiINCg0KLVJpY2hhcmQgQmFjaA==</file>
    </personality>
</server>"""
        expected = {"server": {
            "name": "new-server-test",
            "imageId": "1",
            "flavorId": "1",
            "metadata": {
                "My Server Name": "Apache1",
            },
            "personality": [
                {
                    "path": "/etc/banner.txt",
                    "contents": """\
ICAgICAgDQoiQSBjbG91ZCBkb2VzIG5vdCBrbm93IHdoeSBp\
dCBtb3ZlcyBpbiBqdXN0IHN1Y2ggYSBkaXJlY3Rpb24gYW5k\
IGF0IHN1Y2ggYSBzcGVlZC4uLkl0IGZlZWxzIGFuIGltcHVs\
c2lvbi4uLnRoaXMgaXMgdGhlIHBsYWNlIHRvIGdvIG5vdy4g\
QnV0IHRoZSBza3kga25vd3MgdGhlIHJlYXNvbnMgYW5kIHRo\
ZSBwYXR0ZXJucyBiZWhpbmQgYWxsIGNsb3VkcywgYW5kIHlv\
dSB3aWxsIGtub3csIHRvbywgd2hlbiB5b3UgbGlmdCB5b3Vy\
c2VsZiBoaWdoIGVub3VnaCB0byBzZWUgYmV5b25kIGhvcml6\
b25zLiINCg0KLVJpY2hhcmQgQmFjaA==""",
                },
            ],
        }}
        request = self.deserializer.deserialize(serial_request)
        self.assertEqual(request, expected)


class TestServerInstanceCreation(test.TestCase):

    def setUp(self):
        super(TestServerInstanceCreation, self).setUp()
        self.stubs = stubout.StubOutForTesting()
        fakes.FakeAuthManager.auth_data = {}
        fakes.FakeAuthDatabase.data = {}
        fakes.stub_out_auth(self.stubs)
        fakes.stub_out_key_pair_funcs(self.stubs)
        self.allow_admin = FLAGS.allow_admin_api

    def tearDown(self):
        self.stubs.UnsetAll()
        FLAGS.allow_admin_api = self.allow_admin
        super(TestServerInstanceCreation, self).tearDown()

    def _setup_mock_compute_api_for_personality(self):

        class MockComputeAPI(object):

            def __init__(self):
                self.injected_files = None

            def create(self, *args, **kwargs):
                if 'injected_files' in kwargs:
                    self.injected_files = kwargs['injected_files']
                else:
                    self.injected_files = None
                return [{'id': '1234', 'display_name': 'fakeinstance'}]

            def set_admin_password(self, *args, **kwargs):
                pass

        def make_stub_method(canned_return):
            def stub_method(*args, **kwargs):
                return canned_return
            return stub_method

        compute_api = MockComputeAPI()
        self.stubs.Set(nova.compute, 'API', make_stub_method(compute_api))
        self.stubs.Set(nova.api.openstack.servers.Controller,
            '_get_kernel_ramdisk_from_image', make_stub_method((1, 1)))
        self.stubs.Set(nova.api.openstack.common,
            'get_image_id_from_image_hash', make_stub_method(2))
        return compute_api

    def _create_personality_request_dict(self, personality_files):
        server = {}
        server['name'] = 'new-server-test'
        server['imageId'] = 1
        server['flavorId'] = 1
        if personality_files is not None:
            personalities = []
            for path, contents in personality_files:
                personalities.append({'path': path, 'contents': contents})
            server['personality'] = personalities
        return {'server': server}

    def _get_create_request_json(self, body_dict):
        req = webob.Request.blank('/v1.0/servers')
        req.content_type = 'application/json'
        req.method = 'POST'
        req.body = json.dumps(body_dict)
        return req

    def _run_create_instance_with_mock_compute_api(self, request):
        compute_api = self._setup_mock_compute_api_for_personality()
        response = request.get_response(fakes.wsgi_app())
        return compute_api, response

    def _format_xml_request_body(self, body_dict):
        server = body_dict['server']
        body_parts = []
        body_parts.extend([
            '<?xml version="1.0" encoding="UTF-8"?>',
            '<server xmlns="http://docs.rackspacecloud.com/servers/api/v1.0"',
            ' name="%s" imageId="%s" flavorId="%s">' % (
                    server['name'], server['imageId'], server['flavorId'])])
        if 'metadata' in server:
            metadata = server['metadata']
            body_parts.append('<metadata>')
            for item in metadata.iteritems():
                body_parts.append('<meta key="%s">%s</meta>' % item)
            body_parts.append('</metadata>')
        if 'personality' in server:
            personalities = server['personality']
            body_parts.append('<personality>')
            for file in personalities:
                item = (file['path'], file['contents'])
                body_parts.append('<file path="%s">%s</file>' % item)
            body_parts.append('</personality>')
        body_parts.append('</server>')
        return ''.join(body_parts)

    def _get_create_request_xml(self, body_dict):
        req = webob.Request.blank('/v1.0/servers')
        req.content_type = 'application/xml'
        req.accept = 'application/xml'
        req.method = 'POST'
        req.body = self._format_xml_request_body(body_dict)
        return req

    def _create_instance_with_personality_json(self, personality):
        body_dict = self._create_personality_request_dict(personality)
        request = self._get_create_request_json(body_dict)
        compute_api, response = \
            self._run_create_instance_with_mock_compute_api(request)
        return request, response, compute_api.injected_files

    def _create_instance_with_personality_xml(self, personality):
        body_dict = self._create_personality_request_dict(personality)
        request = self._get_create_request_xml(body_dict)
        compute_api, response = \
            self._run_create_instance_with_mock_compute_api(request)
        return request, response, compute_api.injected_files

    def test_create_instance_with_no_personality(self):
        request, response, injected_files = \
                self._create_instance_with_personality_json(personality=None)
        self.assertEquals(response.status_int, 200)
        self.assertEquals(injected_files, [])

    def test_create_instance_with_no_personality_xml(self):
        request, response, injected_files = \
                self._create_instance_with_personality_xml(personality=None)
        self.assertEquals(response.status_int, 200)
        self.assertEquals(injected_files, [])

    def test_create_instance_with_personality(self):
        path = '/my/file/path'
        contents = '#!/bin/bash\necho "Hello, World!"\n'
        b64contents = base64.b64encode(contents)
        personality = [(path, b64contents)]
        request, response, injected_files = \
            self._create_instance_with_personality_json(personality)
        self.assertEquals(response.status_int, 200)
        self.assertEquals(injected_files, [(path, contents)])

    def test_create_instance_with_personality_xml(self):
        path = '/my/file/path'
        contents = '#!/bin/bash\necho "Hello, World!"\n'
        b64contents = base64.b64encode(contents)
        personality = [(path, b64contents)]
        request, response, injected_files = \
            self._create_instance_with_personality_xml(personality)
        self.assertEquals(response.status_int, 200)
        self.assertEquals(injected_files, [(path, contents)])

    def test_create_instance_with_personality_no_path(self):
        personality = [('/remove/this/path',
            base64.b64encode('my\n\file\ncontents'))]
        body_dict = self._create_personality_request_dict(personality)
        del body_dict['server']['personality'][0]['path']
        request = self._get_create_request_json(body_dict)
        compute_api, response = \
            self._run_create_instance_with_mock_compute_api(request)
        self.assertEquals(response.status_int, 400)
        self.assertEquals(compute_api.injected_files, None)

    def _test_create_instance_with_personality_no_path_xml(self):
        personality = [('/remove/this/path',
            base64.b64encode('my\n\file\ncontents'))]
        body_dict = self._create_personality_request_dict(personality)
        request = self._get_create_request_xml(body_dict)
        request.body = request.body.replace(' path="/remove/this/path"', '')
        compute_api, response = \
            self._run_create_instance_with_mock_compute_api(request)
        self.assertEquals(response.status_int, 400)
        self.assertEquals(compute_api.injected_files, None)

    def test_create_instance_with_personality_no_contents(self):
        personality = [('/test/path',
            base64.b64encode('remove\nthese\ncontents'))]
        body_dict = self._create_personality_request_dict(personality)
        del body_dict['server']['personality'][0]['contents']
        request = self._get_create_request_json(body_dict)
        compute_api, response = \
            self._run_create_instance_with_mock_compute_api(request)
        self.assertEquals(response.status_int, 400)
        self.assertEquals(compute_api.injected_files, None)

    def test_create_instance_with_personality_not_a_list(self):
        personality = [('/test/path', base64.b64encode('test\ncontents\n'))]
        body_dict = self._create_personality_request_dict(personality)
        body_dict['server']['personality'] = \
            body_dict['server']['personality'][0]
        request = self._get_create_request_json(body_dict)
        compute_api, response = \
            self._run_create_instance_with_mock_compute_api(request)
        self.assertEquals(response.status_int, 400)
        self.assertEquals(compute_api.injected_files, None)

    def test_create_instance_with_personality_with_non_b64_content(self):
        path = '/my/file/path'
        contents = '#!/bin/bash\necho "Oh no!"\n'
        personality = [(path, contents)]
        request, response, injected_files = \
            self._create_instance_with_personality_json(personality)
        self.assertEquals(response.status_int, 400)
        self.assertEquals(injected_files, None)

    def test_create_instance_with_three_personalities(self):
        files = [
            ('/etc/sudoers', 'ALL ALL=NOPASSWD: ALL\n'),
            ('/etc/motd', 'Enjoy your root access!\n'),
            ('/etc/dovecot.conf', 'dovecot\nconfig\nstuff\n'),
            ]
        personality = []
        for path, content in files:
            personality.append((path, base64.b64encode(content)))
        request, response, injected_files = \
            self._create_instance_with_personality_json(personality)
        self.assertEquals(response.status_int, 200)
        self.assertEquals(injected_files, files)

    def test_create_instance_personality_empty_content(self):
        path = '/my/file/path'
        contents = ''
        personality = [(path, contents)]
        request, response, injected_files = \
            self._create_instance_with_personality_json(personality)
        self.assertEquals(response.status_int, 200)
        self.assertEquals(injected_files, [(path, contents)])

    def test_create_instance_admin_pass_json(self):
        request, response, dummy = \
            self._create_instance_with_personality_json(None)
        self.assertEquals(response.status_int, 200)
        response = json.loads(response.body)
        self.assertTrue('adminPass' in response['server'])
        self.assertTrue(response['server']['adminPass'].startswith('fake'))

    def test_create_instance_admin_pass_xml(self):
        request, response, dummy = \
            self._create_instance_with_personality_xml(None)
        self.assertEquals(response.status_int, 200)
        dom = minidom.parseString(response.body)
        server = dom.childNodes[0]
        self.assertEquals(server.nodeName, 'server')
        self.assertTrue(server.getAttribute('adminPass').startswith('fake'))


if __name__ == "__main__":
    unittest.main()
=======
        self.assertEqual(res.status_int, 400)
>>>>>>> ccbc8f64
<|MERGE_RESOLUTION|>--- conflicted
+++ resolved
@@ -608,7 +608,6 @@
                 revert_resize_mock)
 
         res = req.get_response(fakes.wsgi_app())
-<<<<<<< HEAD
         self.assertEqual(res.status_int, 400)
 
 
@@ -1134,9 +1133,3 @@
         self.assertEquals(server.nodeName, 'server')
         self.assertTrue(server.getAttribute('adminPass').startswith('fake'))
 
-
-if __name__ == "__main__":
-    unittest.main()
-=======
-        self.assertEqual(res.status_int, 400)
->>>>>>> ccbc8f64
