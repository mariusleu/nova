# vim: tabstop=4 shiftwidth=4 softtabstop=4

# Copyright 2010-2011 OpenStack LLC.
# All Rights Reserved.
#
#    Licensed under the Apache License, Version 2.0 (the "License"); you may
#    not use this file except in compliance with the License. You may obtain
#    a copy of the License at
#
#         http://www.apache.org/licenses/LICENSE-2.0
#
#    Unless required by applicable law or agreed to in writing, software
#    distributed under the License is distributed on an "AS IS" BASIS, WITHOUT
#    WARRANTIES OR CONDITIONS OF ANY KIND, either express or implied. See the
#    License for the specific language governing permissions and limitations
#    under the License.

import base64
import datetime
import json
import unittest
from xml.dom import minidom

import webob

from nova import context
from nova import db
from nova import exception
from nova import flags
from nova import test
from nova import utils
import nova.api.openstack
from nova.api.openstack import create_instance_helper
from nova.api.openstack import servers
from nova.api.openstack import wsgi
import nova.compute.api
from nova.compute import instance_types
from nova.compute import power_state
import nova.db.api
import nova.scheduler.api
from nova.db.sqlalchemy.models import Instance
from nova.db.sqlalchemy.models import InstanceMetadata
import nova.image.fake
import nova.rpc
from nova.tests.api.openstack import common
from nova.tests.api.openstack import fakes


FLAGS = flags.FLAGS
FLAGS.verbose = True


FAKE_UUID = 'aaaaaaaa-aaaa-aaaa-aaaa-aaaaaaaaaaaa'


def fake_gen_uuid():
    return FAKE_UUID


def return_server_by_id(context, id):
    return stub_instance(id)


def return_server_by_uuid(context, uuid):
    id = 1
    return stub_instance(id, uuid=uuid)


def return_virtual_interface_by_instance(interfaces):
    def _return_virtual_interface_by_instance(context, instance_id):
        return interfaces
    return _return_virtual_interface_by_instance


def return_virtual_interface_instance_nonexistant(interfaces):
    def _return_virtual_interface_by_instance(context, instance_id):
        raise exception.InstanceNotFound(instance_id=instance_id)
    return _return_virtual_interface_by_instance


def return_server_with_attributes(**kwargs):
    def _return_server(context, id):
        return stub_instance(id, **kwargs)
    return _return_server


def return_server_with_addresses(private, public):
    def _return_server(context, id):
        return stub_instance(id, private_address=private,
                             public_addresses=public)
    return _return_server


def return_server_with_power_state(power_state):
    def _return_server(context, id):
        return stub_instance(id, power_state=power_state)
    return _return_server


def return_server_with_uuid_and_power_state(power_state):
    def _return_server(context, id):
        return stub_instance(id, uuid=FAKE_UUID, power_state=power_state)
    return _return_server


def return_servers(context, *args, **kwargs):
    return [stub_instance(i, 'fake', 'fake') for i in xrange(5)]


def return_servers_by_reservation(context, reservation_id=""):
    return [stub_instance(i, reservation_id) for i in xrange(5)]


def return_servers_by_reservation_empty(context, reservation_id=""):
    return []


def return_servers_from_child_zones_empty(*args, **kwargs):
    return []


def return_servers_from_child_zones(*args, **kwargs):
    class Server(object):
        pass

    zones = []
    for zone in xrange(3):
        servers = []
        for server_id in xrange(5):
            server = Server()
            server._info = stub_instance(server_id, reservation_id="child")
            servers.append(server)

        zones.append(("Zone%d" % zone, servers))
    return zones


def return_security_group(context, instance_id, security_group_id):
    pass


def instance_update(context, instance_id, kwargs):
    return stub_instance(instance_id)


def instance_addresses(context, instance_id):
    return None


def stub_instance(id, user_id='fake', project_id='fake', private_address=None,
                  public_addresses=None, host=None, power_state=0,
                  reservation_id="", uuid=FAKE_UUID, image_ref="10",
                  flavor_id="1", interfaces=None):
    metadata = []
    metadata.append(InstanceMetadata(key='seq', value=id))

    if interfaces is None:
        interfaces = []

    inst_type = instance_types.get_instance_type_by_flavor_id(int(flavor_id))

    if public_addresses is None:
        public_addresses = list()

    if host is not None:
        host = str(host)

    # ReservationID isn't sent back, hack it in there.
    server_name = "server%s" % id
    if reservation_id != "":
        server_name = "reservation_%s" % (reservation_id, )

    instance = {
        "id": int(id),
        "created_at": datetime.datetime(2010, 10, 10, 12, 0, 0),
        "updated_at": datetime.datetime(2010, 11, 11, 11, 0, 0),
        "admin_pass": "",
        "user_id": user_id,
        "project_id": project_id,
        "image_ref": image_ref,
        "kernel_id": "",
        "ramdisk_id": "",
        "launch_index": 0,
        "key_name": "",
        "key_data": "",
        "state": power_state,
        "state_description": "",
        "memory_mb": 0,
        "vcpus": 0,
        "local_gb": 0,
        "hostname": "",
        "host": host,
        "instance_type": dict(inst_type),
        "user_data": "",
        "reservation_id": reservation_id,
        "mac_address": "",
        "scheduled_at": utils.utcnow(),
        "launched_at": utils.utcnow(),
        "terminated_at": utils.utcnow(),
        "availability_zone": "",
        "display_name": server_name,
        "display_description": "",
        "locked": False,
        "metadata": metadata,
        "uuid": uuid,
        "virtual_interfaces": interfaces}

    instance["fixed_ips"] = {
        "address": private_address,
        "floating_ips": [{"address":ip} for ip in public_addresses]}

    return instance


def fake_compute_api(cls, req, id):
    return True


def find_host(self, context, instance_id):
    return "nova"


class MockSetAdminPassword(object):
    def __init__(self):
        self.instance_id = None
        self.password = None

    def __call__(self, context, instance_id, password):
        self.instance_id = instance_id
        self.password = password


class ServersTest(test.TestCase):

    def setUp(self):
        self.maxDiff = None
        super(ServersTest, self).setUp()
        fakes.stub_out_networking(self.stubs)
        fakes.stub_out_rate_limiting(self.stubs)
        fakes.stub_out_key_pair_funcs(self.stubs)
        fakes.stub_out_image_service(self.stubs)
        self.stubs.Set(utils, 'gen_uuid', fake_gen_uuid)
        self.stubs.Set(nova.db.api, 'instance_get_all', return_servers)
        self.stubs.Set(nova.db.api, 'instance_get', return_server_by_id)
        self.stubs.Set(nova.db, 'instance_get_by_uuid',
                       return_server_by_uuid)
        self.stubs.Set(nova.db.api, 'instance_get_all_by_project',
                       return_servers)
        self.stubs.Set(nova.db.api, 'instance_add_security_group',
                       return_security_group)
        self.stubs.Set(nova.db.api, 'instance_update', instance_update)
        self.stubs.Set(nova.db.api, 'instance_get_fixed_addresses',
                       instance_addresses)
        self.stubs.Set(nova.db.api, 'instance_get_floating_address',
                       instance_addresses)
        self.stubs.Set(nova.compute.API, 'pause', fake_compute_api)
        self.stubs.Set(nova.compute.API, 'unpause', fake_compute_api)
        self.stubs.Set(nova.compute.API, 'suspend', fake_compute_api)
        self.stubs.Set(nova.compute.API, 'resume', fake_compute_api)
        self.stubs.Set(nova.compute.API, "get_diagnostics", fake_compute_api)
        self.stubs.Set(nova.compute.API, "get_actions", fake_compute_api)

        self.webreq = common.webob_factory('/v1.0/servers')

    def test_get_server_by_id(self):
        req = webob.Request.blank('/v1.0/servers/1')
        res = req.get_response(fakes.wsgi_app())
        res_dict = json.loads(res.body)
        self.assertEqual(res_dict['server']['id'], 1)
        self.assertEqual(res_dict['server']['name'], 'server1')

    def test_get_server_by_uuid(self):
        """
        The steps involved with resolving a UUID are pretty complicated;
        here's what's happening in this scenario:

        1. Show is calling `routing_get`

        2. `routing_get` is wrapped by `reroute_compute` which does the work
           of resolving requests to child zones.

        3. `reroute_compute` looks up the UUID by hitting the stub
           (returns_server_by_uuid)

        4. Since the stub return that the record exists, `reroute_compute`
           considers the request to be 'zone local', so it replaces the UUID
           in the argument list with an integer ID and then calls the inner
           function ('get').

        5. The call to `get` hits the other stub 'returns_server_by_id` which
           has the UUID set to FAKE_UUID

        So, counterintuitively, we call `get` twice on the `show` command.
        """
        req = webob.Request.blank('/v1.0/servers/%s' % FAKE_UUID)
        res = req.get_response(fakes.wsgi_app())
        res_dict = json.loads(res.body)
        self.assertEqual(res_dict['server']['id'], 1)
        self.assertEqual(res_dict['server']['uuid'], FAKE_UUID)
        self.assertEqual(res_dict['server']['name'], 'server1')

    def test_get_server_by_id_v1_1(self):
        image_bookmark = "http://localhost/images/10"
        flavor_ref = "http://localhost/v1.1/flavors/1"
        flavor_id = "1"
        flavor_bookmark = "http://localhost/flavors/1"

        public_ip = '192.168.0.3'
        private_ip = '172.19.0.1'
        interfaces = [
            {
                'network': {'label': 'public'},
                'fixed_ips': [
                    {'address': public_ip},
                ],
            },
            {
                'network': {'label': 'private'},
                'fixed_ips': [
                    {'address': private_ip},
                ],
            },
        ]
        new_return_server = return_server_with_attributes(
            interfaces=interfaces)
        self.stubs.Set(nova.db.api, 'instance_get', new_return_server)

        req = webob.Request.blank('/v1.1/servers/1')
        res = req.get_response(fakes.wsgi_app())
        res_dict = json.loads(res.body)
        expected_server = {
            "server": {
                "id": 1,
                "uuid": FAKE_UUID,
                "updated": "2010-11-11T11:00:00Z",
                "created": "2010-10-10T12:00:00Z",
                "progress": 0,
                "name": "server1",
                "status": "BUILD",
                "hostId": '',
                "image": {
                    "id": "10",
                    "links": [
                        {
                            "rel": "bookmark",
                            "href": image_bookmark,
                        },
                    ],
                },
                "flavor": {
                    "id": "1",
                  "links": [
                                            {
                          "rel": "bookmark",
                          "href": flavor_bookmark,
                      },
                  ],
                },
                "addresses": {
                    "public": [
                        {
                            "version": 4,
                            "addr": public_ip,
                        },
                    ],
                    "private": [
                        {
                            "version": 4,
                            "addr": private_ip,
                        },
                    ],
                },
                "metadata": {
                    "seq": "1",
                },
                "links": [
                    {
                        "rel": "self",
                        #FIXME(wwolf) Do we want the links to be id or uuid?
                        "href": "http://localhost/v1.1/servers/1",
                    },
                    {
                        "rel": "bookmark",
                        "href": "http://localhost/servers/1",
                    },
                ],
            }
        }

        self.assertDictMatch(res_dict, expected_server)

    def test_get_server_by_id_v1_1_xml(self):
        image_bookmark = "http://localhost/images/10"
        flavor_ref = "http://localhost/v1.1/flavors/1"
        flavor_id = "1"
        flavor_bookmark = "http://localhost/flavors/1"
        server_href = "http://localhost/v1.1/servers/1"
        server_bookmark = "http://localhost/servers/1"

        public_ip = '192.168.0.3'
        private_ip = '172.19.0.1'
        interfaces = [
            {
                'network': {'label': 'public'},
                'fixed_ips': [
                    {'address': public_ip},
                ],
            },
            {
                'network': {'label': 'private'},
                'fixed_ips': [
                    {'address': private_ip},
                ],
            },
        ]
        new_return_server = return_server_with_attributes(
            interfaces=interfaces)
        self.stubs.Set(nova.db.api, 'instance_get', new_return_server)

        req = webob.Request.blank('/v1.1/servers/1')
        req.headers['Accept'] = 'application/xml'
        res = req.get_response(fakes.wsgi_app())
        actual = minidom.parseString(res.body.replace('  ', ''))
        expected_uuid = FAKE_UUID
        expected_updated = "2010-11-11T11:00:00Z"
        expected_created = "2010-10-10T12:00:00Z"
        expected = minidom.parseString("""
        <server id="1"
                uuid="%(expected_uuid)s"
                xmlns="http://docs.openstack.org/compute/api/v1.1"
                xmlns:atom="http://www.w3.org/2005/Atom"
                name="server1"
                updated="%(expected_updated)s"
                created="%(expected_created)s"
                hostId=""
                status="BUILD"
                progress="0">
            <atom:link href="%(server_href)s" rel="self"/>
            <atom:link href="%(server_bookmark)s" rel="bookmark"/>
            <image id="10">
                <atom:link rel="bookmark" href="%(image_bookmark)s"/>
            </image>
            <flavor id="1">
                <atom:link rel="bookmark" href="%(flavor_bookmark)s"/>
            </flavor>
            <metadata>
                <meta key="seq">
                    1
                </meta>
            </metadata>
            <addresses>
                <network id="public">
                    <ip version="4" addr="%(public_ip)s"/>
                </network>
                <network id="private">
                    <ip version="4" addr="%(private_ip)s"/>
                </network>
            </addresses>
        </server>
        """.replace("  ", "") % (locals()))

        self.assertEqual(expected.toxml(), actual.toxml())

    def test_get_server_with_active_status_by_id_v1_1(self):
        image_bookmark = "http://localhost/images/10"
        flavor_ref = "http://localhost/v1.1/flavors/1"
        flavor_id = "1"
        flavor_bookmark = "http://localhost/flavors/1"
        private_ip = "192.168.0.3"
        public_ip = "1.2.3.4"

        interfaces = [
            {
                'network': {'label': 'public'},
                'fixed_ips': [
                    {'address': public_ip},
                ],
            },
            {
                'network': {'label': 'private'},
                'fixed_ips': [
                    {'address': private_ip},
                ],
            },
        ]
        new_return_server = return_server_with_attributes(
            interfaces=interfaces, power_state=1)
        self.stubs.Set(nova.db.api, 'instance_get', new_return_server)

        req = webob.Request.blank('/v1.1/servers/1')
        res = req.get_response(fakes.wsgi_app())
        res_dict = json.loads(res.body)
        expected_server = {
            "server": {
                "id": 1,
                "uuid": FAKE_UUID,
                "updated": "2010-11-11T11:00:00Z",
                "created": "2010-10-10T12:00:00Z",
                "progress": 100,
                "name": "server1",
                "status": "ACTIVE",
                "hostId": '',
                "image": {
                    "id": "10",
                    "links": [
                        {
                            "rel": "bookmark",
                            "href": image_bookmark,
                        },
                    ],
                },
                "flavor": {
                    "id": "1",
                  "links": [
                      {
                          "rel": "bookmark",
                          "href": flavor_bookmark,
                      },
                  ],
                },
                "addresses": {
                    "public": [
                        {
                            "version": 4,
                            "addr": public_ip,
                        },
                    ],
                    "private": [
                        {
                            "version": 4,
                            "addr": private_ip,
                        },
                    ],
                },
                "metadata": {
                    "seq": "1",
                },
                "links": [
                    {
                        "rel": "self",
                        "href": "http://localhost/v1.1/servers/1",
                    },
                    {
                        "rel": "bookmark",
                        "href": "http://localhost/servers/1",
                    },
                ],
            }
        }

        self.assertDictMatch(res_dict, expected_server)

    def test_get_server_with_id_image_ref_by_id_v1_1(self):
        image_ref = "10"
        image_bookmark = "http://localhost/images/10"
        flavor_ref = "http://localhost/v1.1/flavors/1"
        flavor_id = "1"
        flavor_bookmark = "http://localhost/flavors/1"
        private_ip = "192.168.0.3"
        public_ip = "1.2.3.4"

        interfaces = [
            {
                'network': {'label': 'public'},
                'fixed_ips': [
                    {'address': public_ip},
                ],
            },
            {
                'network': {'label': 'private'},
                'fixed_ips': [
                    {'address': private_ip},
                ],
            },
        ]
        new_return_server = return_server_with_attributes(
            interfaces=interfaces, power_state=1, image_ref=image_ref,
            flavor_id=flavor_id)
        self.stubs.Set(nova.db.api, 'instance_get', new_return_server)

        req = webob.Request.blank('/v1.1/servers/1')
        res = req.get_response(fakes.wsgi_app())
        res_dict = json.loads(res.body)
        expected_server = {
            "server": {
                "id": 1,
                "uuid": FAKE_UUID,
                "updated": "2010-11-11T11:00:00Z",
                "created": "2010-10-10T12:00:00Z",
                "progress": 100,
                "name": "server1",
                "status": "ACTIVE",
                "hostId": '',
                "image": {
                    "id": "10",
                    "links": [
                        {
                            "rel": "bookmark",
                            "href": image_bookmark,
                        },
                    ],
                },
                "flavor": {
                    "id": "1",
                  "links": [
                      {
                          "rel": "bookmark",
                          "href": flavor_bookmark,
                      },
                  ],
                },
                "addresses": {
                    "public": [
                        {
                            "version": 4,
                            "addr": public_ip,
                        },
                    ],
                    "private": [
                        {
                            "version": 4,
                            "addr": private_ip,
                        },
                    ],
                },
                "metadata": {
                    "seq": "1",
                },
                "links": [
                    {
                        "rel": "self",
                        "href": "http://localhost/v1.1/servers/1",
                    },
                    {
                        "rel": "bookmark",
                        "href": "http://localhost/servers/1",
                    },
                ],
            }
        }

        self.assertDictMatch(res_dict, expected_server)

    def test_get_server_by_id_with_addresses_xml(self):
        private = "192.168.0.3"
        public = ["1.2.3.4"]
        new_return_server = return_server_with_addresses(private, public)
        self.stubs.Set(nova.db.api, 'instance_get', new_return_server)
        req = webob.Request.blank('/v1.0/servers/1')
        req.headers['Accept'] = 'application/xml'
        res = req.get_response(fakes.wsgi_app())
        dom = minidom.parseString(res.body)
        server = dom.childNodes[0]
        self.assertEquals(server.nodeName, 'server')
        self.assertEquals(server.getAttribute('id'), '1')
        self.assertEquals(server.getAttribute('name'), 'server1')
        (public,) = server.getElementsByTagName('public')
        (ip,) = public.getElementsByTagName('ip')
        self.assertEquals(ip.getAttribute('addr'), '1.2.3.4')
        (private,) = server.getElementsByTagName('private')
        (ip,) = private.getElementsByTagName('ip')
        self.assertEquals(ip.getAttribute('addr'),  '192.168.0.3')

    def test_get_server_by_id_with_addresses(self):
        private = "192.168.0.3"
        public = ["1.2.3.4"]
        new_return_server = return_server_with_addresses(private, public)
        self.stubs.Set(nova.db.api, 'instance_get', new_return_server)
        req = webob.Request.blank('/v1.0/servers/1')
        res = req.get_response(fakes.wsgi_app())
        res_dict = json.loads(res.body)
        self.assertEqual(res_dict['server']['id'], 1)
        self.assertEqual(res_dict['server']['name'], 'server1')
        addresses = res_dict['server']['addresses']
        self.assertEqual(len(addresses["public"]), len(public))
        self.assertEqual(addresses["public"][0], public[0])
        self.assertEqual(len(addresses["private"]), 1)
        self.assertEqual(addresses["private"][0], private)

    def test_get_server_addresses_v1_0(self):
        private = '192.168.0.3'
        public = ['1.2.3.4']
        new_return_server = return_server_with_addresses(private, public)
        self.stubs.Set(nova.db.api, 'instance_get', new_return_server)
        req = webob.Request.blank('/v1.0/servers/1/ips')
        res = req.get_response(fakes.wsgi_app())
        res_dict = json.loads(res.body)
        self.assertEqual(res_dict, {
            'addresses': {'public': public, 'private': [private]}})

    def test_get_server_addresses_xml_v1_0(self):
        private_expected = "192.168.0.3"
        public_expected = ["1.2.3.4"]
        new_return_server = return_server_with_addresses(private_expected,
                                                         public_expected)
        self.stubs.Set(nova.db.api, 'instance_get', new_return_server)
        req = webob.Request.blank('/v1.0/servers/1/ips')
        req.headers['Accept'] = 'application/xml'
        res = req.get_response(fakes.wsgi_app())
        dom = minidom.parseString(res.body)
        (addresses,) = dom.childNodes
        self.assertEquals(addresses.nodeName, 'addresses')
        (public,) = addresses.getElementsByTagName('public')
        (ip,) = public.getElementsByTagName('ip')
        self.assertEquals(ip.getAttribute('addr'), public_expected[0])
        (private,) = addresses.getElementsByTagName('private')
        (ip,) = private.getElementsByTagName('ip')
        self.assertEquals(ip.getAttribute('addr'), private_expected)

    def test_get_server_addresses_public_v1_0(self):
        private = "192.168.0.3"
        public = ["1.2.3.4"]
        new_return_server = return_server_with_addresses(private, public)
        self.stubs.Set(nova.db.api, 'instance_get', new_return_server)
        req = webob.Request.blank('/v1.0/servers/1/ips/public')
        res = req.get_response(fakes.wsgi_app())
        res_dict = json.loads(res.body)
        self.assertEqual(res_dict, {'public': public})

    def test_get_server_addresses_private_v1_0(self):
        private = "192.168.0.3"
        public = ["1.2.3.4"]
        new_return_server = return_server_with_addresses(private, public)
        self.stubs.Set(nova.db.api, 'instance_get', new_return_server)
        req = webob.Request.blank('/v1.0/servers/1/ips/private')
        res = req.get_response(fakes.wsgi_app())
        res_dict = json.loads(res.body)
        self.assertEqual(res_dict, {'private': [private]})

    def test_get_server_addresses_public_xml_v1_0(self):
        private = "192.168.0.3"
        public = ["1.2.3.4"]
        new_return_server = return_server_with_addresses(private, public)
        self.stubs.Set(nova.db.api, 'instance_get', new_return_server)
        req = webob.Request.blank('/v1.0/servers/1/ips/public')
        req.headers['Accept'] = 'application/xml'
        res = req.get_response(fakes.wsgi_app())
        dom = minidom.parseString(res.body)
        (public_node,) = dom.childNodes
        self.assertEquals(public_node.nodeName, 'public')
        (ip,) = public_node.getElementsByTagName('ip')
        self.assertEquals(ip.getAttribute('addr'), public[0])

    def test_get_server_addresses_private_xml_v1_0(self):
        private = "192.168.0.3"
        public = ["1.2.3.4"]
        new_return_server = return_server_with_addresses(private, public)
        self.stubs.Set(nova.db.api, 'instance_get', new_return_server)
        req = webob.Request.blank('/v1.0/servers/1/ips/private')
        req.headers['Accept'] = 'application/xml'
        res = req.get_response(fakes.wsgi_app())
        dom = minidom.parseString(res.body)
        (private_node,) = dom.childNodes
        self.assertEquals(private_node.nodeName, 'private')
        (ip,) = private_node.getElementsByTagName('ip')
        self.assertEquals(ip.getAttribute('addr'), private)

    def test_get_server_by_id_with_addresses_v1_1(self):
        FLAGS.use_ipv6 = True
        interfaces = [
            {
                'network': {'label': 'network_1'},
                'fixed_ips': [
                    {'address': '192.168.0.3'},
                    {'address': '192.168.0.4'},
                ],
            },
            {
                'network': {'label': 'network_2'},
                'fixed_ips': [
                    {'address': '172.19.0.1'},
                    {'address': '172.19.0.2'},
                ],
                'fixed_ipv6': '2001:4860::12',
            },
        ]
        new_return_server = return_server_with_attributes(
            interfaces=interfaces)
        self.stubs.Set(nova.db.api, 'instance_get', new_return_server)

        req = webob.Request.blank('/v1.1/servers/1')
        res = req.get_response(fakes.wsgi_app())

        res_dict = json.loads(res.body)
        self.assertEqual(res_dict['server']['id'], 1)
        self.assertEqual(res_dict['server']['name'], 'server1')
        addresses = res_dict['server']['addresses']
        expected = {
            'network_1': [
                {'addr': '192.168.0.3', 'version': 4},
                {'addr': '192.168.0.4', 'version': 4},
            ],
            'network_2': [
                {'addr': '172.19.0.1', 'version': 4},
                {'addr': '172.19.0.2', 'version': 4},
                {'addr': '2001:4860::12', 'version': 6},
            ],
        }

        self.assertEqual(addresses, expected)

    def test_get_server_by_id_with_addresses_v1_1_ipv6_disabled(self):
        FLAGS.use_ipv6 = False
        interfaces = [
            {
                'network': {'label': 'network_1'},
                'fixed_ips': [
                    {'address': '192.168.0.3'},
                    {'address': '192.168.0.4'},
                ],
            },
            {
                'network': {'label': 'network_2'},
                'fixed_ips': [
                    {'address': '172.19.0.1'},
                    {'address': '172.19.0.2'},
                ],
                'fixed_ipv6': '2001:4860::12',
            },
        ]
        new_return_server = return_server_with_attributes(
            interfaces=interfaces)
        self.stubs.Set(nova.db.api, 'instance_get', new_return_server)

        req = webob.Request.blank('/v1.1/servers/1')
        res = req.get_response(fakes.wsgi_app())

        res_dict = json.loads(res.body)
        self.assertEqual(res_dict['server']['id'], 1)
        self.assertEqual(res_dict['server']['name'], 'server1')
        addresses = res_dict['server']['addresses']
        expected = {
            'network_1': [
                {'addr': '192.168.0.3', 'version': 4},
                {'addr': '192.168.0.4', 'version': 4},
            ],
            'network_2': [
                {'addr': '172.19.0.1', 'version': 4},
                {'addr': '172.19.0.2', 'version': 4},
            ],
        }

        self.assertEqual(addresses, expected)

    def test_get_server_addresses_v1_1(self):
        FLAGS.use_ipv6 = True
        interfaces = [
            {
                'network': {'label': 'network_1'},
                'fixed_ips': [
                    {'address': '192.168.0.3'},
                    {'address': '192.168.0.4'},
                ],
            },
            {
                'network': {'label': 'network_2'},
                'fixed_ips': [
                    {
                        'address': '172.19.0.1',
                        'floating_ips': [
                            {'address': '1.2.3.4'},
                        ],
                    },
                    {'address': '172.19.0.2'},
                ],
                'fixed_ipv6': '2001:4860::12',
            },
        ]

        _return_vifs = return_virtual_interface_by_instance(interfaces)
        self.stubs.Set(nova.db.api,
                       'virtual_interface_get_by_instance',
                       _return_vifs)

        req = webob.Request.blank('/v1.1/servers/1/ips')
        res = req.get_response(fakes.wsgi_app())
        res_dict = json.loads(res.body)

        expected = {
            'addresses': {
                'network_1': [
                    {'version': 4, 'addr': '192.168.0.3'},
                    {'version': 4, 'addr': '192.168.0.4'},
                ],
                'network_2': [
                    {'version': 4, 'addr': '172.19.0.1'},
                    {'version': 4, 'addr': '1.2.3.4'},
                    {'version': 4, 'addr': '172.19.0.2'},
                    {'version': 6, 'addr': '2001:4860::12'},
                ],
            },
        }

        self.assertEqual(res_dict, expected)

    def test_get_server_addresses_single_network_v1_1(self):
        FLAGS.use_ipv6 = True
        interfaces = [
            {
                'network': {'label': 'network_1'},
                'fixed_ips': [
                    {'address': '192.168.0.3'},
                    {'address': '192.168.0.4'},
                ],
            },
            {
                'network': {'label': 'network_2'},
                'fixed_ips': [
                    {
                        'address': '172.19.0.1',
                        'floating_ips': [
                            {'address': '1.2.3.4'},
                        ],
                    },
                    {'address': '172.19.0.2'},
                ],
                'fixed_ipv6': '2001:4860::12',
            },
        ]
        _return_vifs = return_virtual_interface_by_instance(interfaces)
        self.stubs.Set(nova.db.api,
                       'virtual_interface_get_by_instance',
                       _return_vifs)

        req = webob.Request.blank('/v1.1/servers/1/ips/network_2')
        res = req.get_response(fakes.wsgi_app())
        self.assertEqual(res.status_int, 200)
        res_dict = json.loads(res.body)
        expected = {
            'network_2': [
                {'version': 4, 'addr': '172.19.0.1'},
                {'version': 4, 'addr': '1.2.3.4'},
                {'version': 4, 'addr': '172.19.0.2'},
                {'version': 6, 'addr': '2001:4860::12'},
            ],
        }
        self.assertEqual(res_dict, expected)

    def test_get_server_addresses_nonexistant_network_v1_1(self):
        _return_vifs = return_virtual_interface_by_instance([])
        self.stubs.Set(nova.db.api,
                       'virtual_interface_get_by_instance',
                       _return_vifs)

        req = webob.Request.blank('/v1.1/servers/1/ips/network_0')
        res = req.get_response(fakes.wsgi_app())
        self.assertEqual(res.status_int, 404)

    def test_get_server_addresses_nonexistant_server_v1_1(self):
        _return_vifs = return_virtual_interface_instance_nonexistant([])
        self.stubs.Set(nova.db.api,
                       'virtual_interface_get_by_instance',
                       _return_vifs)

        req = webob.Request.blank('/v1.1/servers/600/ips')
        res = req.get_response(fakes.wsgi_app())
        self.assertEqual(res.status_int, 404)

    def test_get_server_list(self):
        req = webob.Request.blank('/v1.0/servers')
        res = req.get_response(fakes.wsgi_app())
        res_dict = json.loads(res.body)

        self.assertEqual(len(res_dict['servers']), 5)
        i = 0
        for s in res_dict['servers']:
            self.assertEqual(s['id'], i)
            self.assertEqual(s['name'], 'server%d' % i)
            self.assertEqual(s.get('imageId', None), None)
            i += 1

    def test_get_server_list_with_reservation_id(self):
        self.stubs.Set(nova.db.api, 'instance_get_all_by_reservation',
                       return_servers_by_reservation)
        self.stubs.Set(nova.scheduler.api, 'call_zone_method',
                       return_servers_from_child_zones)
        req = webob.Request.blank('/v1.0/servers?reservation_id=foo')
        res = req.get_response(fakes.wsgi_app())
        res_dict = json.loads(res.body)

        i = 0
        for s in res_dict['servers']:
            if '_is_precooked' in s:
                self.assertEqual(s.get('reservation_id'), 'child')
            else:
                self.assertEqual(s.get('name'), 'server%d' % i)
                i += 1

    def test_get_server_list_with_reservation_id_empty(self):
        self.stubs.Set(nova.db.api, 'instance_get_all_by_reservation',
                       return_servers_by_reservation_empty)
        self.stubs.Set(nova.scheduler.api, 'call_zone_method',
                       return_servers_from_child_zones_empty)
        req = webob.Request.blank('/v1.0/servers/detail?reservation_id=foo')
        res = req.get_response(fakes.wsgi_app())
        res_dict = json.loads(res.body)

        i = 0
        for s in res_dict['servers']:
            if '_is_precooked' in s:
                self.assertEqual(s.get('reservation_id'), 'child')
            else:
                self.assertEqual(s.get('name'), 'server%d' % i)
                i += 1

    def test_get_server_list_with_reservation_id_details(self):
        self.stubs.Set(nova.db.api, 'instance_get_all_by_reservation',
                       return_servers_by_reservation)
        self.stubs.Set(nova.scheduler.api, 'call_zone_method',
                       return_servers_from_child_zones)
        req = webob.Request.blank('/v1.0/servers/detail?reservation_id=foo')
        res = req.get_response(fakes.wsgi_app())
        res_dict = json.loads(res.body)

        i = 0
        for s in res_dict['servers']:
            if '_is_precooked' in s:
                self.assertEqual(s.get('reservation_id'), 'child')
            else:
                self.assertEqual(s.get('name'), 'server%d' % i)
                i += 1

    def test_get_server_list_v1_1(self):
        req = webob.Request.blank('/v1.1/servers')
        res = req.get_response(fakes.wsgi_app())
        res_dict = json.loads(res.body)

        self.assertEqual(len(res_dict['servers']), 5)
        for i, s in enumerate(res_dict['servers']):
            self.assertEqual(s['id'], i)
            self.assertEqual(s['name'], 'server%d' % i)
            self.assertEqual(s.get('image', None), None)

            expected_links = [
                {
                    "rel": "self",
                    "href": "http://localhost/v1.1/servers/%s" % s['id'],
                },
                {
                    "rel": "bookmark",
                    "href": "http://localhost/servers/%s" % s['id'],
                },
            ]

            self.assertEqual(s['links'], expected_links)

    def test_get_servers_with_limit(self):
        req = webob.Request.blank('/v1.0/servers?limit=3')
        res = req.get_response(fakes.wsgi_app())
        servers = json.loads(res.body)['servers']
        self.assertEqual([s['id'] for s in servers], [0, 1, 2])

        req = webob.Request.blank('/v1.0/servers?limit=aaa')
        res = req.get_response(fakes.wsgi_app())
        self.assertEqual(res.status_int, 400)
        self.assertTrue('limit' in res.body)

    def test_get_servers_with_offset(self):
        req = webob.Request.blank('/v1.0/servers?offset=2')
        res = req.get_response(fakes.wsgi_app())
        servers = json.loads(res.body)['servers']
        self.assertEqual([s['id'] for s in servers], [2, 3, 4])

        req = webob.Request.blank('/v1.0/servers?offset=aaa')
        res = req.get_response(fakes.wsgi_app())
        self.assertEqual(res.status_int, 400)
        self.assertTrue('offset' in res.body)

    def test_get_servers_with_limit_and_offset(self):
        req = webob.Request.blank('/v1.0/servers?limit=2&offset=1')
        res = req.get_response(fakes.wsgi_app())
        servers = json.loads(res.body)['servers']
        self.assertEqual([s['id'] for s in servers], [1, 2])

    def test_get_servers_with_bad_limit(self):
        req = webob.Request.blank('/v1.0/servers?limit=asdf&offset=1')
        res = req.get_response(fakes.wsgi_app())
        self.assertEqual(res.status_int, 400)
        self.assertTrue(res.body.find('limit param') > -1)

    def test_get_servers_with_bad_offset(self):
        req = webob.Request.blank('/v1.0/servers?limit=2&offset=asdf')
        res = req.get_response(fakes.wsgi_app())
        self.assertEqual(res.status_int, 400)
        self.assertTrue(res.body.find('offset param') > -1)

    def test_get_servers_with_marker(self):
        req = webob.Request.blank('/v1.1/servers?marker=2')
        res = req.get_response(fakes.wsgi_app())
        servers = json.loads(res.body)['servers']
        self.assertEqual([s['name'] for s in servers], ["server3", "server4"])

    def test_get_servers_with_limit_and_marker(self):
        req = webob.Request.blank('/v1.1/servers?limit=2&marker=1')
        res = req.get_response(fakes.wsgi_app())
        servers = json.loads(res.body)['servers']
        self.assertEqual([s['name'] for s in servers], ['server2', 'server3'])

    def test_get_servers_with_bad_marker(self):
        req = webob.Request.blank('/v1.1/servers?limit=2&marker=asdf')
        res = req.get_response(fakes.wsgi_app())
        self.assertEqual(res.status_int, 400)
        self.assertTrue(res.body.find('marker param') > -1)

    def _setup_for_create_instance(self):
        """Shared implementation for tests below that create instance"""
        def instance_create(context, inst):
            inst_type = instance_types.get_instance_type_by_flavor_id(3)
            image_ref = 'http://localhost/images/2'
            return {'id': 1,
                    'display_name': 'server_test',
                    'uuid': FAKE_UUID,
                    'instance_type': dict(inst_type),
                    'image_ref': image_ref,
                    "created_at": datetime.datetime(2010, 10, 10, 12, 0, 0),
                    "updated_at": datetime.datetime(2010, 11, 11, 11, 0, 0),
                   }

        def server_update(context, id, params):
            return instance_create(context, id)

        def fake_method(*args, **kwargs):
            pass

        def project_get_networks(context, user_id):
            return dict(id='1', host='localhost')

        def queue_get_for(context, *args):
            return 'network_topic'

        def kernel_ramdisk_mapping(*args, **kwargs):
            return (1, 1)

        def image_id_from_hash(*args, **kwargs):
            return 2

        self.stubs.Set(nova.db.api, 'project_get_networks',
                       project_get_networks)
        self.stubs.Set(nova.db.api, 'instance_create', instance_create)
        self.stubs.Set(nova.rpc, 'cast', fake_method)
        self.stubs.Set(nova.rpc, 'call', fake_method)
        self.stubs.Set(nova.db.api, 'instance_update',
            server_update)
        self.stubs.Set(nova.db.api, 'queue_get_for', queue_get_for)
        self.stubs.Set(nova.network.manager.VlanManager, 'allocate_fixed_ip',
            fake_method)
        self.stubs.Set(
            nova.api.openstack.create_instance_helper.CreateInstanceHelper,
            "_get_kernel_ramdisk_from_image", kernel_ramdisk_mapping)
        self.stubs.Set(nova.compute.api.API, "_find_host", find_host)

    def _test_create_instance_helper(self):
        self._setup_for_create_instance()

        body = dict(server=dict(
            name='server_test', imageId=3, flavorId=2,
            metadata={'hello': 'world', 'open': 'stack'},
            personality={}))
        req = webob.Request.blank('/v1.0/servers')
        req.method = 'POST'
        req.body = json.dumps(body)
        req.headers["content-type"] = "application/json"

        res = req.get_response(fakes.wsgi_app())

        self.assertEqual(res.status_int, 200)
        server = json.loads(res.body)['server']
        self.assertEqual(16, len(server['adminPass']))
        self.assertEqual('server_test', server['name'])
        self.assertEqual(1, server['id'])
        self.assertEqual(2, server['flavorId'])
        self.assertEqual(3, server['imageId'])
        self.assertEqual(FAKE_UUID, server['uuid'])

    def test_create_instance(self):
        self._test_create_instance_helper()

    def test_create_instance_has_uuid(self):
        """Tests at the db-layer instead of API layer since that's where the
           UUID is generated
        """
        ctxt = context.RequestContext(1, 1)
        values = {}
        instance = nova.db.api.instance_create(ctxt, values)
        expected = FAKE_UUID
        self.assertEqual(instance['uuid'], expected)

    def test_create_instance_via_zones(self):
        """Server generated ReservationID"""
        self._setup_for_create_instance()
        self.flags(allow_admin_api=True)

        body = dict(server=dict(
            name='server_test', imageId=3, flavorId=2,
            metadata={'hello': 'world', 'open': 'stack'},
            personality={}))
        req = webob.Request.blank('/v1.0/zones/boot')
        req.method = 'POST'
        req.body = json.dumps(body)
        req.headers["content-type"] = "application/json"

        res = req.get_response(fakes.wsgi_app())

        reservation_id = json.loads(res.body)['reservation_id']
        self.assertEqual(res.status_int, 200)
        self.assertNotEqual(reservation_id, "")
        self.assertNotEqual(reservation_id, None)
        self.assertTrue(len(reservation_id) > 1)

    def test_create_instance_via_zones_with_resid(self):
        """User supplied ReservationID"""
        self._setup_for_create_instance()
        self.flags(allow_admin_api=True)

        body = dict(server=dict(
            name='server_test', imageId=3, flavorId=2,
            metadata={'hello': 'world', 'open': 'stack'},
            personality={}, reservation_id='myresid'))
        req = webob.Request.blank('/v1.0/zones/boot')
        req.method = 'POST'
        req.body = json.dumps(body)
        req.headers["content-type"] = "application/json"

        res = req.get_response(fakes.wsgi_app())

        reservation_id = json.loads(res.body)['reservation_id']
        self.assertEqual(res.status_int, 200)
        self.assertEqual(reservation_id, "myresid")

    def test_create_instance_no_key_pair(self):
        fakes.stub_out_key_pair_funcs(self.stubs, have_key_pair=False)
        self._test_create_instance_helper()

    def test_create_instance_no_name(self):
        self._setup_for_create_instance()

        body = {
            'server': {
                'imageId': 3,
                'flavorId': 1,
                'metadata': {
                    'hello': 'world',
                    'open': 'stack',
                },
                'personality': {},
            },
        }

        req = webob.Request.blank('/v1.0/servers')
        req.method = 'POST'
        req.body = json.dumps(body)
        req.headers["content-type"] = "application/json"
        res = req.get_response(fakes.wsgi_app())
        self.assertEqual(res.status_int, 400)

    def test_create_instance_nonstring_name(self):
        self._setup_for_create_instance()

        body = {
            'server': {
                'name': 12,
                'imageId': 3,
                'flavorId': 1,
                'metadata': {
                    'hello': 'world',
                    'open': 'stack',
                },
                'personality': {},
            },
        }

        req = webob.Request.blank('/v1.0/servers')
        req.method = 'POST'
        req.body = json.dumps(body)
        req.headers["content-type"] = "application/json"
        res = req.get_response(fakes.wsgi_app())
        self.assertEqual(res.status_int, 400)

    def test_create_instance_no_server_entity(self):
        self._setup_for_create_instance()

        body = {}

        req = webob.Request.blank('/v1.0/servers')
        req.method = 'POST'
        req.body = json.dumps(body)
        req.headers["content-type"] = "application/json"
        res = req.get_response(fakes.wsgi_app())
        self.assertEqual(res.status_int, 422)

    def test_create_instance_whitespace_name(self):
        self._setup_for_create_instance()

        body = {
            'server': {
                'name': '    ',
                'imageId': 3,
                'flavorId': 1,
                'metadata': {
                    'hello': 'world',
                    'open': 'stack',
                },
                'personality': {},
            },
        }

        req = webob.Request.blank('/v1.0/servers')
        req.method = 'POST'
        req.body = json.dumps(body)
        req.headers["content-type"] = "application/json"
        res = req.get_response(fakes.wsgi_app())
        self.assertEqual(res.status_int, 400)

    def test_create_instance_v1_1(self):
        self._setup_for_create_instance()

        image_href = 'http://localhost/images/2'
        flavor_ref = 'http://localhost/flavors/3'
        expected_flavor = {
            "id": "3",
            "links": [
                {
                    "rel": "bookmark",
                    "href": 'http://localhost/flavors/3',
                },
            ],
        }
        expected_image = {
            "id": "2",
            "links": [
                {
                    "rel": "bookmark",
                    "href": 'http://localhost/images/2',
                },
            ],
        }
        body = {
            'server': {
                'name': 'server_test',
                'imageRef': image_href,
                'flavorRef': flavor_ref,
                'metadata': {
                    'hello': 'world',
                    'open': 'stack',
                },
                'personality': [
                    {
                        "path": "/etc/banner.txt",
                        "contents": "MQ==",
                    },
                ],
            },
        }

        req = webob.Request.blank('/v1.1/servers')
        req.method = 'POST'
        req.body = json.dumps(body)
        req.headers["content-type"] = "application/json"

        res = req.get_response(fakes.wsgi_app())

        self.assertEqual(res.status_int, 200)
        server = json.loads(res.body)['server']
        self.assertEqual(16, len(server['adminPass']))
        self.assertEqual(1, server['id'])
        self.assertEqual(0, server['progress'])
        self.assertEqual('server_test', server['name'])
        self.assertEqual(expected_flavor, server['flavor'])
        self.assertEqual(expected_image, server['image'])

    def test_create_instance_v1_1_invalid_flavor_href(self):
        self._setup_for_create_instance()

        image_href = 'http://localhost/v1.1/images/2'
        flavor_ref = 'http://localhost/v1.1/flavors/asdf'
        body = dict(server=dict(
            name='server_test', imageRef=image_href, flavorRef=flavor_ref,
            metadata={'hello': 'world', 'open': 'stack'},
            personality={}))
        req = webob.Request.blank('/v1.1/servers')
        req.method = 'POST'
        req.body = json.dumps(body)
        req.headers["content-type"] = "application/json"
        res = req.get_response(fakes.wsgi_app())
        self.assertEqual(res.status_int, 400)

    def test_create_instance_v1_1_bad_flavor_href(self):
        self._setup_for_create_instance()

        image_href = 'http://localhost/v1.1/images/2'
        flavor_ref = 'http://localhost/v1.1/flavors/17'
        body = dict(server=dict(
            name='server_test', imageRef=image_href, flavorRef=flavor_ref,
            metadata={'hello': 'world', 'open': 'stack'},
            personality={}))
        req = webob.Request.blank('/v1.1/servers')
        req.method = 'POST'
        req.body = json.dumps(body)
        req.headers["content-type"] = "application/json"
        res = req.get_response(fakes.wsgi_app())
        self.assertEqual(res.status_int, 400)

    def test_create_instance_v1_1_bad_href(self):
        self._setup_for_create_instance()

        image_href = 'http://localhost/v1.1/images/asdf'
        flavor_ref = 'http://localhost/v1.1/flavors/3'
        body = dict(server=dict(
            name='server_test', imageRef=image_href, flavorRef=flavor_ref,
            metadata={'hello': 'world', 'open': 'stack'},
            personality={}))
        req = webob.Request.blank('/v1.1/servers')
        req.method = 'POST'
        req.body = json.dumps(body)
        req.headers["content-type"] = "application/json"
        res = req.get_response(fakes.wsgi_app())
        self.assertEqual(res.status_int, 400)

    def test_create_instance_v1_1_local_href(self):
        self._setup_for_create_instance()

        image_id = "2"
        flavor_ref = 'http://localhost/v1.1/flavors/3'
        expected_flavor = {
            "id": "3",
            "links": [
                {
                    "rel": "bookmark",
                    "href": 'http://localhost/flavors/3',
                },
            ],
        }
        expected_image = {
            "id": "2",
            "links": [
                {
                    "rel": "bookmark",
                    "href": 'http://localhost/images/2',
                },
            ],
        }
        body = {
            'server': {
                'name': 'server_test',
                'imageRef': image_id,
                'flavorRef': flavor_ref,
            },
        }

        req = webob.Request.blank('/v1.1/servers')
        req.method = 'POST'
        req.body = json.dumps(body)
        req.headers["content-type"] = "application/json"

        res = req.get_response(fakes.wsgi_app())

        self.assertEqual(res.status_int, 200)
        server = json.loads(res.body)['server']
        self.assertEqual(expected_flavor, server['flavor'])
        self.assertEqual(expected_image, server['image'])

    def test_create_instance_with_admin_pass_v1_0(self):
        self._setup_for_create_instance()

        body = {
            'server': {
                'name': 'test-server-create',
                'imageId': 3,
                'flavorId': 1,
                'adminPass': 'testpass',
            },
        }

        req = webob.Request.blank('/v1.0/servers')
        req.method = 'POST'
        req.body = json.dumps(body)
        req.headers['content-type'] = "application/json"
        res = req.get_response(fakes.wsgi_app())
        res = json.loads(res.body)
        self.assertNotEqual(res['server']['adminPass'],
                            body['server']['adminPass'])

    def test_create_instance_v1_1_admin_pass(self):
        self._setup_for_create_instance()

        image_href = 'http://localhost/v1.1/images/2'
        flavor_ref = 'http://localhost/v1.1/flavors/3'
        body = {
            'server': {
                'name': 'server_test',
                'imageRef': 3,
                'flavorRef': 3,
                'adminPass': 'testpass',
            },
        }

        req = webob.Request.blank('/v1.1/servers')
        req.method = 'POST'
        req.body = json.dumps(body)
        req.headers['content-type'] = "application/json"
        res = req.get_response(fakes.wsgi_app())
        self.assertEqual(res.status_int, 200)
        server = json.loads(res.body)['server']
        self.assertEqual(server['adminPass'], body['server']['adminPass'])

    def test_create_instance_v1_1_admin_pass_empty(self):
        self._setup_for_create_instance()

        body = {
            'server': {
                'name': 'server_test',
                'imageRef': 3,
                'flavorRef': 3,
                'adminPass': '',
            },
        }

        req = webob.Request.blank('/v1.1/servers')
        req.method = 'POST'
        req.body = json.dumps(body)
        req.headers['content-type'] = "application/json"
        res = req.get_response(fakes.wsgi_app())
        self.assertEqual(res.status_int, 400)

    def test_update_server_no_body(self):
        req = webob.Request.blank('/v1.0/servers/1')
        req.method = 'PUT'
        res = req.get_response(fakes.wsgi_app())
        self.assertEqual(res.status_int, 400)

    def test_update_nonstring_name(self):
        """ Confirm that update is filtering params """
        inst_dict = dict(name=12, adminPass='bacon')
        self.body = json.dumps(dict(server=inst_dict))

        req = webob.Request.blank('/v1.0/servers/1')
        req.method = 'PUT'
        req.content_type = "application/json"
        req.body = self.body
        res = req.get_response(fakes.wsgi_app())
        self.assertEqual(res.status_int, 400)

    def test_update_whitespace_name(self):
        """ Confirm that update is filtering params """
        inst_dict = dict(name='   ', adminPass='bacon')
        self.body = json.dumps(dict(server=inst_dict))

        req = webob.Request.blank('/v1.0/servers/1')
        req.method = 'PUT'
        req.content_type = "application/json"
        req.body = self.body
        res = req.get_response(fakes.wsgi_app())
        self.assertEqual(res.status_int, 400)

    def test_update_null_name(self):
        """ Confirm that update is filtering params """
        inst_dict = dict(name='', adminPass='bacon')
        self.body = json.dumps(dict(server=inst_dict))

        req = webob.Request.blank('/v1.0/servers/1')
        req.method = 'PUT'
        req.content_type = "application/json"
        req.body = self.body
        res = req.get_response(fakes.wsgi_app())
        self.assertEqual(res.status_int, 400)

    def test_update_server_v1_0(self):
        inst_dict = dict(name='server_test', adminPass='bacon')
        self.body = json.dumps(dict(server=inst_dict))

        def server_update(context, id, params):
            filtered_dict = dict(display_name='server_test')
            self.assertEqual(params, filtered_dict)
            return filtered_dict

        self.stubs.Set(nova.db.api, 'instance_update',
            server_update)
        self.stubs.Set(nova.compute.api.API, "_find_host", find_host)
        mock_method = MockSetAdminPassword()
        self.stubs.Set(nova.compute.api.API, 'set_admin_password', mock_method)

        req = webob.Request.blank('/v1.0/servers/1')
        req.method = 'PUT'
        req.content_type = "application/json"
        req.body = self.body
        res = req.get_response(fakes.wsgi_app())
        self.assertEqual(res.status_int, 204)
        self.assertEqual(mock_method.instance_id, '1')
        self.assertEqual(mock_method.password, 'bacon')

    def test_update_server_no_body_v1_1(self):
        req = webob.Request.blank('/v1.0/servers/1')
        req.method = 'PUT'
        res = req.get_response(fakes.wsgi_app())
        self.assertEqual(res.status_int, 400)

    def test_update_server_name_v1_1(self):
        req = webob.Request.blank('/v1.1/servers/1')
        req.method = 'PUT'
        req.content_type = 'application/json'
        req.body = json.dumps({'server': {'name': 'new-name'}})
        res = req.get_response(fakes.wsgi_app())
        self.assertEqual(res.status_int, 204)
        self.assertEqual(res.body, '')

    def test_update_server_adminPass_ignored_v1_1(self):
        inst_dict = dict(name='server_test', adminPass='bacon')
        self.body = json.dumps(dict(server=inst_dict))

        def server_update(context, id, params):
            filtered_dict = dict(display_name='server_test')
            self.assertEqual(params, filtered_dict)
            return filtered_dict

        self.stubs.Set(nova.db.api, 'instance_update',
            server_update)

        req = webob.Request.blank('/v1.1/servers/1')
        req.method = 'PUT'
        req.content_type = "application/json"
        req.body = self.body
        res = req.get_response(fakes.wsgi_app())
        self.assertEqual(res.status_int, 204)
        self.assertEqual(res.body, '')

    def test_create_backup_schedules(self):
        req = webob.Request.blank('/v1.0/servers/1/backup_schedule')
        req.method = 'POST'
        res = req.get_response(fakes.wsgi_app())
        self.assertEqual(res.status_int, 501)

    def test_delete_backup_schedules(self):
        req = webob.Request.blank('/v1.0/servers/1/backup_schedule/1')
        req.method = 'DELETE'
        res = req.get_response(fakes.wsgi_app())
        self.assertEqual(res.status_int, 501)

    def test_get_server_backup_schedules(self):
        req = webob.Request.blank('/v1.0/servers/1/backup_schedule')
        res = req.get_response(fakes.wsgi_app())
        self.assertEqual(res.status_int, 501)

    def test_get_server_backup_schedule(self):
        req = webob.Request.blank('/v1.0/servers/1/backup_schedule/1')
        res = req.get_response(fakes.wsgi_app())
        self.assertEqual(res.status_int, 501)

    def test_server_backup_schedule_deprecated_v1_1(self):
        req = webob.Request.blank('/v1.1/servers/1/backup_schedule')
        res = req.get_response(fakes.wsgi_app())
        self.assertEqual(res.status_int, 404)

    def test_get_all_server_details_xml_v1_0(self):
        req = webob.Request.blank('/v1.0/servers/detail')
        req.headers['Accept'] = 'application/xml'
        res = req.get_response(fakes.wsgi_app())
        dom = minidom.parseString(res.body)
        for i, server in enumerate(dom.getElementsByTagName('server')):
            self.assertEqual(server.getAttribute('id'), str(i))
            self.assertEqual(server.getAttribute('hostId'), '')
            self.assertEqual(server.getAttribute('name'), 'server%d' % i)
            self.assertEqual(server.getAttribute('imageId'), '10')
            self.assertEqual(server.getAttribute('status'), 'BUILD')
            (meta,) = server.getElementsByTagName('meta')
            self.assertEqual(meta.getAttribute('key'), 'seq')
            self.assertEqual(meta.firstChild.data.strip(), str(i))

    def test_get_all_server_details_v1_0(self):
        req = webob.Request.blank('/v1.0/servers/detail')
        res = req.get_response(fakes.wsgi_app())
        res_dict = json.loads(res.body)

        for i, s in enumerate(res_dict['servers']):
            self.assertEqual(s['id'], i)
            self.assertEqual(s['hostId'], '')
            self.assertEqual(s['name'], 'server%d' % i)
            self.assertEqual(s['imageId'], 10)
            self.assertEqual(s['flavorId'], 1)
            self.assertEqual(s['status'], 'BUILD')
            self.assertEqual(s['metadata']['seq'], str(i))

    def test_get_all_server_details_v1_1(self):
        expected_flavor = {
            "id": "1",
            "links": [
                {
                    "rel": "bookmark",
                    "href": 'http://localhost/flavors/1',
                },
            ],
        }
        expected_image = {
            "id": "10",
            "links": [
                {
                    "rel": "bookmark",
                    "href": 'http://localhost/images/10',
                },
            ],
        }
        req = webob.Request.blank('/v1.1/servers/detail')
        res = req.get_response(fakes.wsgi_app())
        res_dict = json.loads(res.body)

        for i, s in enumerate(res_dict['servers']):
            self.assertEqual(s['id'], i)
            self.assertEqual(s['hostId'], '')
            self.assertEqual(s['name'], 'server%d' % i)
            self.assertEqual(s['image'], expected_image)
            self.assertEqual(s['flavor'], expected_flavor)
            self.assertEqual(s['status'], 'BUILD')
            self.assertEqual(s['metadata']['seq'], str(i))

    def test_get_all_server_details_with_host(self):
        '''
        We want to make sure that if two instances are on the same host, then
        they return the same hostId. If two instances are on different hosts,
        they should return different hostId's. In this test, there are 5
        instances - 2 on one host and 3 on another.
        '''

        def return_servers_with_host(context, *args, **kwargs):
            return [stub_instance(i, 'fake', 'fake', None, None, i % 2)
                    for i in xrange(5)]

        self.stubs.Set(nova.db.api, 'instance_get_all_by_project',
            return_servers_with_host)

        req = webob.Request.blank('/v1.0/servers/detail')
        res = req.get_response(fakes.wsgi_app())
        res_dict = json.loads(res.body)

        server_list = res_dict['servers']
        host_ids = [server_list[0]['hostId'], server_list[1]['hostId']]
        self.assertTrue(host_ids[0] and host_ids[1])
        self.assertNotEqual(host_ids[0], host_ids[1])

        for i, s in enumerate(res_dict['servers']):
            self.assertEqual(s['id'], i)
            self.assertEqual(s['hostId'], host_ids[i % 2])
            self.assertEqual(s['name'], 'server%d' % i)
            self.assertEqual(s['imageId'], 10)
            self.assertEqual(s['flavorId'], 1)

    def test_server_pause(self):
        self.flags(allow_admin_api=True)
        body = dict(server=dict(
            name='server_test', imageId=2, flavorId=2, metadata={},
            personality={}))
        req = webob.Request.blank('/v1.0/servers/1/pause')
        req.method = 'POST'
        req.content_type = 'application/json'
        req.body = json.dumps(body)
        res = req.get_response(fakes.wsgi_app())
        self.assertEqual(res.status_int, 202)

    def test_server_unpause(self):
        self.flags(allow_admin_api=True)
        body = dict(server=dict(
            name='server_test', imageId=2, flavorId=2, metadata={},
            personality={}))
        req = webob.Request.blank('/v1.0/servers/1/unpause')
        req.method = 'POST'
        req.content_type = 'application/json'
        req.body = json.dumps(body)
        res = req.get_response(fakes.wsgi_app())
        self.assertEqual(res.status_int, 202)

    def test_server_suspend(self):
        self.flags(allow_admin_api=True)
        body = dict(server=dict(
            name='server_test', imageId=2, flavorId=2, metadata={},
            personality={}))
        req = webob.Request.blank('/v1.0/servers/1/suspend')
        req.method = 'POST'
        req.content_type = 'application/json'
        req.body = json.dumps(body)
        res = req.get_response(fakes.wsgi_app())
        self.assertEqual(res.status_int, 202)

    def test_server_resume(self):
        self.flags(allow_admin_api=True)
        body = dict(server=dict(
            name='server_test', imageId=2, flavorId=2, metadata={},
            personality={}))
        req = webob.Request.blank('/v1.0/servers/1/resume')
        req.method = 'POST'
        req.content_type = 'application/json'
        req.body = json.dumps(body)
        res = req.get_response(fakes.wsgi_app())
        self.assertEqual(res.status_int, 202)

    def test_server_reset_network(self):
        self.flags(allow_admin_api=True)
        body = dict(server=dict(
            name='server_test', imageId=2, flavorId=2, metadata={},
            personality={}))
        req = webob.Request.blank('/v1.0/servers/1/reset_network')
        req.method = 'POST'
        req.content_type = 'application/json'
        req.body = json.dumps(body)
        res = req.get_response(fakes.wsgi_app())
        self.assertEqual(res.status_int, 202)

    def test_server_inject_network_info(self):
        self.flags(allow_admin_api=True)
        body = dict(server=dict(
            name='server_test', imageId=2, flavorId=2, metadata={},
            personality={}))
        req = webob.Request.blank(
              '/v1.0/servers/1/inject_network_info')
        req.method = 'POST'
        req.content_type = 'application/json'
        req.body = json.dumps(body)
        res = req.get_response(fakes.wsgi_app())
        self.assertEqual(res.status_int, 202)

    def test_server_diagnostics(self):
        req = webob.Request.blank("/v1.0/servers/1/diagnostics")
        req.method = "GET"
        res = req.get_response(fakes.wsgi_app())
        self.assertEqual(res.status_int, 404)

    def test_server_actions(self):
        req = webob.Request.blank("/v1.0/servers/1/actions")
        req.method = "GET"
        res = req.get_response(fakes.wsgi_app())
        self.assertEqual(res.status_int, 404)

    def test_server_change_password(self):
        body = {'changePassword': {'adminPass': '1234pass'}}
        req = webob.Request.blank('/v1.0/servers/1/action')
        req.method = 'POST'
        req.content_type = 'application/json'
        req.body = json.dumps(body)
        res = req.get_response(fakes.wsgi_app())
        self.assertEqual(res.status_int, 501)

    def test_server_change_password_xml(self):
        req = webob.Request.blank('/v1.0/servers/1/action')
        req.method = 'POST'
        req.content_type = 'application/xml'
        req.body = '<changePassword adminPass="1234pass">'
#        res = req.get_response(fakes.wsgi_app())
#        self.assertEqual(res.status_int, 501)

    def test_server_change_password_v1_1(self):
        mock_method = MockSetAdminPassword()
        self.stubs.Set(nova.compute.api.API, 'set_admin_password', mock_method)
        body = {'changePassword': {'adminPass': '1234pass'}}
        req = webob.Request.blank('/v1.1/servers/1/action')
        req.method = 'POST'
        req.content_type = 'application/json'
        req.body = json.dumps(body)
        res = req.get_response(fakes.wsgi_app())
        self.assertEqual(res.status_int, 202)
        self.assertEqual(mock_method.instance_id, '1')
        self.assertEqual(mock_method.password, '1234pass')

    def test_server_change_password_bad_request_v1_1(self):
        body = {'changePassword': {'pass': '12345'}}
        req = webob.Request.blank('/v1.1/servers/1/action')
        req.method = 'POST'
        req.content_type = 'application/json'
        req.body = json.dumps(body)
        res = req.get_response(fakes.wsgi_app())
        self.assertEqual(res.status_int, 400)

    def test_server_change_password_empty_string_v1_1(self):
        body = {'changePassword': {'adminPass': ''}}
        req = webob.Request.blank('/v1.1/servers/1/action')
        req.method = 'POST'
        req.content_type = 'application/json'
        req.body = json.dumps(body)
        res = req.get_response(fakes.wsgi_app())
        self.assertEqual(res.status_int, 400)

    def test_server_change_password_none_v1_1(self):
        body = {'changePassword': {'adminPass': None}}
        req = webob.Request.blank('/v1.1/servers/1/action')
        req.method = 'POST'
        req.content_type = 'application/json'
        req.body = json.dumps(body)
        res = req.get_response(fakes.wsgi_app())
        self.assertEqual(res.status_int, 400)

    def test_server_change_password_not_a_string_v1_1(self):
        body = {'changePassword': {'adminPass': 1234}}
        req = webob.Request.blank('/v1.1/servers/1/action')
        req.method = 'POST'
        req.content_type = 'application/json'
        req.body = json.dumps(body)
        res = req.get_response(fakes.wsgi_app())
        self.assertEqual(res.status_int, 400)

    def test_server_reboot(self):
        body = dict(server=dict(
            name='server_test', imageId=2, flavorId=2, metadata={},
            personality={}))
        req = webob.Request.blank('/v1.0/servers/1/action')
        req.method = 'POST'
        req.content_type = 'application/json'
        req.body = json.dumps(body)
        res = req.get_response(fakes.wsgi_app())

    def test_server_rebuild_accepted(self):
        body = {
            "rebuild": {
                "imageId": 2,
            },
        }

        req = webob.Request.blank('/v1.0/servers/1/action')
        req.method = 'POST'
        req.content_type = 'application/json'
        req.body = json.dumps(body)

        res = req.get_response(fakes.wsgi_app())
        self.assertEqual(res.status_int, 202)
        self.assertEqual(res.body, "")

    def test_server_rebuild_rejected_when_building(self):
        body = {
            "rebuild": {
                "imageId": 2,
            },
        }

        state = power_state.BUILDING
        new_return_server = return_server_with_power_state(state)
        self.stubs.Set(nova.db.api, 'instance_get', new_return_server)
        self.stubs.Set(nova.db, 'instance_get_by_uuid',
                       return_server_with_uuid_and_power_state(state))

        req = webob.Request.blank('/v1.0/servers/1/action')
        req.method = 'POST'
        req.content_type = 'application/json'
        req.body = json.dumps(body)

        res = req.get_response(fakes.wsgi_app())
        self.assertEqual(res.status_int, 409)

    def test_server_rebuild_bad_entity(self):
        body = {
            "rebuild": {
            },
        }

        req = webob.Request.blank('/v1.0/servers/1/action')
        req.method = 'POST'
        req.content_type = 'application/json'
        req.body = json.dumps(body)

        res = req.get_response(fakes.wsgi_app())
        self.assertEqual(res.status_int, 400)

    def test_server_rebuild_accepted_minimum_v1_1(self):
        body = {
            "rebuild": {
                "imageRef": "http://localhost/images/2",
            },
        }

        req = webob.Request.blank('/v1.1/servers/1/action')
        req.method = 'POST'
        req.content_type = 'application/json'
        req.body = json.dumps(body)

        res = req.get_response(fakes.wsgi_app())
        self.assertEqual(res.status_int, 202)

    def test_server_rebuild_rejected_when_building_v1_1(self):
        body = {
            "rebuild": {
                "imageRef": "http://localhost/images/2",
            },
        }

        state = power_state.BUILDING
        new_return_server = return_server_with_power_state(state)
        self.stubs.Set(nova.db.api, 'instance_get', new_return_server)
        self.stubs.Set(nova.db, 'instance_get_by_uuid',
                       return_server_with_uuid_and_power_state(state))

        req = webob.Request.blank('/v1.1/servers/1/action')
        req.method = 'POST'
        req.content_type = 'application/json'
        req.body = json.dumps(body)

        res = req.get_response(fakes.wsgi_app())
        self.assertEqual(res.status_int, 409)

    def test_server_rebuild_accepted_with_metadata_v1_1(self):
        body = {
            "rebuild": {
                "imageRef": "http://localhost/images/2",
                "metadata": {
                    "new": "metadata",
                },
            },
        }

        req = webob.Request.blank('/v1.1/servers/1/action')
        req.method = 'POST'
        req.content_type = 'application/json'
        req.body = json.dumps(body)

        res = req.get_response(fakes.wsgi_app())
        self.assertEqual(res.status_int, 202)

    def test_server_rebuild_accepted_with_bad_metadata_v1_1(self):
        body = {
            "rebuild": {
                "imageRef": "http://localhost/images/2",
                "metadata": "stack",
            },
        }

        req = webob.Request.blank('/v1.1/servers/1/action')
        req.method = 'POST'
        req.content_type = 'application/json'
        req.body = json.dumps(body)

        res = req.get_response(fakes.wsgi_app())
        self.assertEqual(res.status_int, 400)

    def test_server_rebuild_bad_entity_v1_1(self):
        body = {
            "rebuild": {
                "imageId": 2,
            },
        }

        req = webob.Request.blank('/v1.1/servers/1/action')
        req.method = 'POST'
        req.content_type = 'application/json'
        req.body = json.dumps(body)

        res = req.get_response(fakes.wsgi_app())
        self.assertEqual(res.status_int, 400)

    def test_server_rebuild_bad_personality_v1_1(self):
        body = {
            "rebuild": {
                "imageRef": "http://localhost/images/2",
                "personality": [{
                    "path": "/path/to/file",
                    "contents": "INVALID b64",
                }]
            },
        }

        req = webob.Request.blank('/v1.1/servers/1/action')
        req.method = 'POST'
        req.content_type = 'application/json'
        req.body = json.dumps(body)

        res = req.get_response(fakes.wsgi_app())
        self.assertEqual(res.status_int, 400)

    def test_server_rebuild_personality_v1_1(self):
        body = {
            "rebuild": {
                "imageRef": "http://localhost/images/2",
                "personality": [{
                    "path": "/path/to/file",
                    "contents": base64.b64encode("Test String"),
                }]
            },
        }

        req = webob.Request.blank('/v1.1/servers/1/action')
        req.method = 'POST'
        req.content_type = 'application/json'
        req.body = json.dumps(body)

        res = req.get_response(fakes.wsgi_app())
        self.assertEqual(res.status_int, 202)

    def test_delete_server_instance(self):
        req = webob.Request.blank('/v1.0/servers/1')
        req.method = 'DELETE'

        self.server_delete_called = False

        def instance_destroy_mock(context, id):
            self.server_delete_called = True

        self.stubs.Set(nova.db.api, 'instance_destroy',
            instance_destroy_mock)

        res = req.get_response(fakes.wsgi_app())
        self.assertEqual(res.status, '202 Accepted')
        self.assertEqual(self.server_delete_called, True)

    def test_rescue_accepted(self):
        self.flags(allow_admin_api=True)
        body = {}

        self.called = False

        def rescue_mock(*args, **kwargs):
            self.called = True

        self.stubs.Set(nova.compute.api.API, 'rescue', rescue_mock)
        req = webob.Request.blank('/v1.0/servers/1/rescue')
        req.method = 'POST'
        req.content_type = 'application/json'

        res = req.get_response(fakes.wsgi_app())

        self.assertEqual(self.called, True)
        self.assertEqual(res.status_int, 202)

    def test_rescue_raises_handled(self):
        self.flags(allow_admin_api=True)
        body = {}

        def rescue_mock(*args, **kwargs):
            raise Exception('Who cares?')

        self.stubs.Set(nova.compute.api.API, 'rescue', rescue_mock)
        req = webob.Request.blank('/v1.0/servers/1/rescue')
        req.method = 'POST'
        req.content_type = 'application/json'

        res = req.get_response(fakes.wsgi_app())

        self.assertEqual(res.status_int, 422)

    def test_delete_server_instance_v1_1(self):
        req = webob.Request.blank('/v1.1/servers/1')
        req.method = 'DELETE'

        self.server_delete_called = False

        def instance_destroy_mock(context, id):
            self.server_delete_called = True

        self.stubs.Set(nova.db.api, 'instance_destroy',
            instance_destroy_mock)

        res = req.get_response(fakes.wsgi_app())
        self.assertEqual(res.status_int, 204)
        self.assertEqual(self.server_delete_called, True)

    def test_resize_server(self):
        req = self.webreq('/1/action', 'POST', dict(resize=dict(flavorId=3)))

        self.resize_called = False

        def resize_mock(*args):
            self.resize_called = True

        self.stubs.Set(nova.compute.api.API, 'resize', resize_mock)

        res = req.get_response(fakes.wsgi_app())
        self.assertEqual(res.status_int, 202)
        self.assertEqual(self.resize_called, True)

    def test_resize_server_v11(self):
        req = webob.Request.blank('/v1.1/servers/1/action')
        req.content_type = 'application/json'
        req.method = 'POST'
        body_dict = {
            "resize": {
                "flavorRef": 3,
            },
        }
        req.body = json.dumps(body_dict)

        self.resize_called = False

        def resize_mock(*args):
            self.resize_called = True

        self.stubs.Set(nova.compute.api.API, 'resize', resize_mock)

        res = req.get_response(fakes.wsgi_app())
        self.assertEqual(res.status_int, 202)
        self.assertEqual(self.resize_called, True)

    def test_resize_bad_flavor_data(self):
        req = self.webreq('/1/action', 'POST', {"resize": "bad_data"})

        self.resize_called = False

        def resize_mock(*args):
            self.resize_called = True

        self.stubs.Set(nova.compute.api.API, 'resize', resize_mock)

        res = req.get_response(fakes.wsgi_app())
        self.assertEqual(res.status_int, 400)
        self.assertEqual(self.resize_called, False)

    def test_resize_invalid_flavorid(self):
        req = self.webreq('/1/action', 'POST', {"resize": {"flavorId": 300}})
        res = req.get_response(fakes.wsgi_app())
        self.assertEqual(res.status_int, 400)

    def test_resize_nonint_flavorid(self):
        req = self.webreq('/1/action', 'POST', {"resize": {"flavorId": "a"}})
        res = req.get_response(fakes.wsgi_app())
        self.assertEqual(res.status_int, 400)

    def test_resize_invalid_flavorid_v1_1(self):
        req = webob.Request.blank('/v1.1/servers/1/action')
        req.content_type = 'application/json'
        req.method = 'POST'
        resize_body = {
            "resize": {
                "image": {
                    "id": 300,
                },
            },
        }
        req.body = json.dumps(resize_body)
        res = req.get_response(fakes.wsgi_app())
        self.assertEqual(res.status_int, 400)

    def test_resize_nonint_flavorid_v1_1(self):
        req = webob.Request.blank('/v1.1/servers/1/action')
        req.content_type = 'application/json'
        req.method = 'POST'
        resize_body = {
            "resize": {
                "image": {
                    "id": "a",
                },
            },
        }
        req.body = json.dumps(resize_body)
        res = req.get_response(fakes.wsgi_app())
        self.assertEqual(res.status_int, 400)

    def test_resize_raises_fails(self):
        req = self.webreq('/1/action', 'POST', dict(resize=dict(flavorId=3)))

        def resize_mock(*args):
            raise Exception("An error occurred.")

        self.stubs.Set(nova.compute.api.API, 'resize', resize_mock)

        res = req.get_response(fakes.wsgi_app())
        self.assertEqual(res.status_int, 500)

    def test_resized_server_has_correct_status(self):
        req = self.webreq('/1', 'GET')

        def fake_migration_get(*args):
            return {}

        self.stubs.Set(nova.db, 'migration_get_by_instance_and_status',
                fake_migration_get)
        res = req.get_response(fakes.wsgi_app())
        body = json.loads(res.body)
        self.assertEqual(body['server']['status'], 'RESIZE-CONFIRM')

    def test_confirm_resize_server(self):
        req = self.webreq('/1/action', 'POST', dict(confirmResize=None))

        self.resize_called = False

        def confirm_resize_mock(*args):
            self.resize_called = True

        self.stubs.Set(nova.compute.api.API, 'confirm_resize',
                confirm_resize_mock)

        res = req.get_response(fakes.wsgi_app())
        self.assertEqual(res.status_int, 204)
        self.assertEqual(self.resize_called, True)

    def test_confirm_resize_server_fails(self):
        req = self.webreq('/1/action', 'POST', dict(confirmResize=None))

        def confirm_resize_mock(*args):
            raise Exception("An error occurred.")

        self.stubs.Set(nova.compute.api.API, 'confirm_resize',
                confirm_resize_mock)

        res = req.get_response(fakes.wsgi_app())
        self.assertEqual(res.status_int, 400)

    def test_revert_resize_server(self):
        req = self.webreq('/1/action', 'POST', dict(revertResize=None))

        self.resize_called = False

        def revert_resize_mock(*args):
            self.resize_called = True

        self.stubs.Set(nova.compute.api.API, 'revert_resize',
                revert_resize_mock)

        res = req.get_response(fakes.wsgi_app())
        self.assertEqual(res.status_int, 202)
        self.assertEqual(self.resize_called, True)

    def test_revert_resize_server_fails(self):
        req = self.webreq('/1/action', 'POST', dict(revertResize=None))

        def revert_resize_mock(*args):
            raise Exception("An error occurred.")

        self.stubs.Set(nova.compute.api.API, 'revert_resize',
                revert_resize_mock)

        res = req.get_response(fakes.wsgi_app())
        self.assertEqual(res.status_int, 400)

    def test_migrate_server(self):
        """This is basically the same as resize, only we provide the `migrate`
        attribute in the body's dict.
        """
        req = self.webreq('/1/action', 'POST', dict(migrate=None))

        self.resize_called = False

        def resize_mock(*args):
            self.resize_called = True

        self.stubs.Set(nova.compute.api.API, 'resize', resize_mock)

        res = req.get_response(fakes.wsgi_app())
        self.assertEqual(res.status_int, 202)
        self.assertEqual(self.resize_called, True)

    def test_shutdown_status(self):
        new_server = return_server_with_power_state(power_state.SHUTDOWN)
        self.stubs.Set(nova.db.api, 'instance_get', new_server)
        req = webob.Request.blank('/v1.0/servers/1')
        res = req.get_response(fakes.wsgi_app())
        self.assertEqual(res.status_int, 200)
        res_dict = json.loads(res.body)
        self.assertEqual(res_dict['server']['status'], 'SHUTDOWN')

    def test_shutoff_status(self):
        new_server = return_server_with_power_state(power_state.SHUTOFF)
        self.stubs.Set(nova.db.api, 'instance_get', new_server)
        req = webob.Request.blank('/v1.0/servers/1')
        res = req.get_response(fakes.wsgi_app())
        self.assertEqual(res.status_int, 200)
        res_dict = json.loads(res.body)
        self.assertEqual(res_dict['server']['status'], 'SHUTOFF')


class TestServerCreateRequestXMLDeserializerV10(unittest.TestCase):

    def setUp(self):
        self.deserializer = create_instance_helper.ServerXMLDeserializer()

    def test_minimal_request(self):
        serial_request = """
<server xmlns="http://docs.rackspacecloud.com/servers/api/v1.0"
 name="new-server-test" imageId="1" flavorId="1"/>"""
        request = self.deserializer.deserialize(serial_request, 'create')
        expected = {"server": {
                "name": "new-server-test",
                "imageId": "1",
                "flavorId": "1",
                "metadata": {},
                "personality": [],
                }}
        self.assertEquals(request['body'], expected)

    def test_request_with_empty_metadata(self):
        serial_request = """
<server xmlns="http://docs.rackspacecloud.com/servers/api/v1.0"
 name="new-server-test" imageId="1" flavorId="1">
    <metadata/>
</server>"""
        request = self.deserializer.deserialize(serial_request, 'create')
        expected = {"server": {
                "name": "new-server-test",
                "imageId": "1",
                "flavorId": "1",
                "metadata": {},
                "personality": [],
                }}
        self.assertEquals(request['body'], expected)

    def test_request_with_empty_personality(self):
        serial_request = """
<server xmlns="http://docs.rackspacecloud.com/servers/api/v1.0"
 name="new-server-test" imageId="1" flavorId="1">
    <personality/>
</server>"""
        request = self.deserializer.deserialize(serial_request, 'create')
        expected = {"server": {
                "name": "new-server-test",
                "imageId": "1",
                "flavorId": "1",
                "metadata": {},
                "personality": [],
                }}
        self.assertEquals(request['body'], expected)

    def test_request_with_empty_metadata_and_personality(self):
        serial_request = """
<server xmlns="http://docs.rackspacecloud.com/servers/api/v1.0"
 name="new-server-test" imageId="1" flavorId="1">
    <metadata/>
    <personality/>
</server>"""
        request = self.deserializer.deserialize(serial_request, 'create')
        expected = {"server": {
                "name": "new-server-test",
                "imageId": "1",
                "flavorId": "1",
                "metadata": {},
                "personality": [],
                }}
        self.assertEquals(request['body'], expected)

    def test_request_with_empty_metadata_and_personality_reversed(self):
        serial_request = """
<server xmlns="http://docs.rackspacecloud.com/servers/api/v1.0"
 name="new-server-test" imageId="1" flavorId="1">
    <personality/>
    <metadata/>
</server>"""
        request = self.deserializer.deserialize(serial_request, 'create')
        expected = {"server": {
                "name": "new-server-test",
                "imageId": "1",
                "flavorId": "1",
                "metadata": {},
                "personality": [],
                }}
        self.assertEquals(request['body'], expected)

    def test_request_with_one_personality(self):
        serial_request = """
<server xmlns="http://docs.rackspacecloud.com/servers/api/v1.0"
 name="new-server-test" imageId="1" flavorId="1">
    <personality>
        <file path="/etc/conf">aabbccdd</file>
    </personality>
</server>"""
        request = self.deserializer.deserialize(serial_request, 'create')
        expected = [{"path": "/etc/conf", "contents": "aabbccdd"}]
        self.assertEquals(request['body']["server"]["personality"], expected)

    def test_request_with_two_personalities(self):
        serial_request = """
<server xmlns="http://docs.rackspacecloud.com/servers/api/v1.0"
 name="new-server-test" imageId="1" flavorId="1">
<personality><file path="/etc/conf">aabbccdd</file>
<file path="/etc/sudoers">abcd</file></personality></server>"""
        request = self.deserializer.deserialize(serial_request, 'create')
        expected = [{"path": "/etc/conf", "contents": "aabbccdd"},
                    {"path": "/etc/sudoers", "contents": "abcd"}]
        self.assertEquals(request['body']["server"]["personality"], expected)

    def test_request_second_personality_node_ignored(self):
        serial_request = """
<server xmlns="http://docs.rackspacecloud.com/servers/api/v1.0"
 name="new-server-test" imageId="1" flavorId="1">
    <personality>
        <file path="/etc/conf">aabbccdd</file>
    </personality>
    <personality>
        <file path="/etc/ignoreme">anything</file>
    </personality>
</server>"""
        request = self.deserializer.deserialize(serial_request, 'create')
        expected = [{"path": "/etc/conf", "contents": "aabbccdd"}]
        self.assertEquals(request['body']["server"]["personality"], expected)

    def test_request_with_one_personality_missing_path(self):
        serial_request = """
<server xmlns="http://docs.rackspacecloud.com/servers/api/v1.0"
 name="new-server-test" imageId="1" flavorId="1">
<personality><file>aabbccdd</file></personality></server>"""
        request = self.deserializer.deserialize(serial_request, 'create')
        expected = [{"contents": "aabbccdd"}]
        self.assertEquals(request['body']["server"]["personality"], expected)

    def test_request_with_one_personality_empty_contents(self):
        serial_request = """
<server xmlns="http://docs.rackspacecloud.com/servers/api/v1.0"
 name="new-server-test" imageId="1" flavorId="1">
<personality><file path="/etc/conf"></file></personality></server>"""
        request = self.deserializer.deserialize(serial_request, 'create')
        expected = [{"path": "/etc/conf", "contents": ""}]
        self.assertEquals(request['body']["server"]["personality"], expected)

    def test_request_with_one_personality_empty_contents_variation(self):
        serial_request = """
<server xmlns="http://docs.rackspacecloud.com/servers/api/v1.0"
 name="new-server-test" imageId="1" flavorId="1">
<personality><file path="/etc/conf"/></personality></server>"""
        request = self.deserializer.deserialize(serial_request, 'create')
        expected = [{"path": "/etc/conf", "contents": ""}]
        self.assertEquals(request['body']["server"]["personality"], expected)

    def test_request_with_one_metadata(self):
        serial_request = """
<server xmlns="http://docs.rackspacecloud.com/servers/api/v1.0"
 name="new-server-test" imageId="1" flavorId="1">
    <metadata>
        <meta key="alpha">beta</meta>
    </metadata>
</server>"""
        request = self.deserializer.deserialize(serial_request, 'create')
        expected = {"alpha": "beta"}
        self.assertEquals(request['body']["server"]["metadata"], expected)

    def test_request_with_two_metadata(self):
        serial_request = """
<server xmlns="http://docs.rackspacecloud.com/servers/api/v1.0"
 name="new-server-test" imageId="1" flavorId="1">
    <metadata>
        <meta key="alpha">beta</meta>
        <meta key="foo">bar</meta>
    </metadata>
</server>"""
        request = self.deserializer.deserialize(serial_request, 'create')
        expected = {"alpha": "beta", "foo": "bar"}
        self.assertEquals(request['body']["server"]["metadata"], expected)

    def test_request_with_metadata_missing_value(self):
        serial_request = """
<server xmlns="http://docs.rackspacecloud.com/servers/api/v1.0"
 name="new-server-test" imageId="1" flavorId="1">
    <metadata>
        <meta key="alpha"></meta>
    </metadata>
</server>"""
        request = self.deserializer.deserialize(serial_request, 'create')
        expected = {"alpha": ""}
        self.assertEquals(request['body']["server"]["metadata"], expected)

    def test_request_with_two_metadata_missing_value(self):
        serial_request = """
<server xmlns="http://docs.rackspacecloud.com/servers/api/v1.0"
 name="new-server-test" imageId="1" flavorId="1">
    <metadata>
        <meta key="alpha"/>
        <meta key="delta"/>
    </metadata>
</server>"""
        request = self.deserializer.deserialize(serial_request, 'create')
        expected = {"alpha": "", "delta": ""}
        self.assertEquals(request['body']["server"]["metadata"], expected)

    def test_request_with_metadata_missing_key(self):
        serial_request = """
<server xmlns="http://docs.rackspacecloud.com/servers/api/v1.0"
 name="new-server-test" imageId="1" flavorId="1">
    <metadata>
        <meta>beta</meta>
    </metadata>
</server>"""
        request = self.deserializer.deserialize(serial_request, 'create')
        expected = {"": "beta"}
        self.assertEquals(request['body']["server"]["metadata"], expected)

    def test_request_with_two_metadata_missing_key(self):
        serial_request = """
<server xmlns="http://docs.rackspacecloud.com/servers/api/v1.0"
 name="new-server-test" imageId="1" flavorId="1">
    <metadata>
        <meta>beta</meta>
        <meta>gamma</meta>
    </metadata>
</server>"""
        request = self.deserializer.deserialize(serial_request, 'create')
        expected = {"": "gamma"}
        self.assertEquals(request['body']["server"]["metadata"], expected)

    def test_request_with_metadata_duplicate_key(self):
        serial_request = """
<server xmlns="http://docs.rackspacecloud.com/servers/api/v1.0"
 name="new-server-test" imageId="1" flavorId="1">
    <metadata>
        <meta key="foo">bar</meta>
        <meta key="foo">baz</meta>
    </metadata>
</server>"""
        request = self.deserializer.deserialize(serial_request, 'create')
        expected = {"foo": "baz"}
        self.assertEquals(request['body']["server"]["metadata"], expected)

    def test_canonical_request_from_docs(self):
        serial_request = """
<server xmlns="http://docs.rackspacecloud.com/servers/api/v1.0"
 name="new-server-test" imageId="1" flavorId="1">
    <metadata>
        <meta key="My Server Name">Apache1</meta>
    </metadata>
    <personality>
        <file path="/etc/banner.txt">\
ICAgICAgDQoiQSBjbG91ZCBkb2VzIG5vdCBrbm93IHdoeSBp\
dCBtb3ZlcyBpbiBqdXN0IHN1Y2ggYSBkaXJlY3Rpb24gYW5k\
IGF0IHN1Y2ggYSBzcGVlZC4uLkl0IGZlZWxzIGFuIGltcHVs\
c2lvbi4uLnRoaXMgaXMgdGhlIHBsYWNlIHRvIGdvIG5vdy4g\
QnV0IHRoZSBza3kga25vd3MgdGhlIHJlYXNvbnMgYW5kIHRo\
ZSBwYXR0ZXJucyBiZWhpbmQgYWxsIGNsb3VkcywgYW5kIHlv\
dSB3aWxsIGtub3csIHRvbywgd2hlbiB5b3UgbGlmdCB5b3Vy\
c2VsZiBoaWdoIGVub3VnaCB0byBzZWUgYmV5b25kIGhvcml6\
b25zLiINCg0KLVJpY2hhcmQgQmFjaA==</file>
    </personality>
</server>"""
        expected = {"server": {
            "name": "new-server-test",
            "imageId": "1",
            "flavorId": "1",
            "metadata": {
                "My Server Name": "Apache1",
            },
            "personality": [
                {
                    "path": "/etc/banner.txt",
                    "contents": """\
ICAgICAgDQoiQSBjbG91ZCBkb2VzIG5vdCBrbm93IHdoeSBp\
dCBtb3ZlcyBpbiBqdXN0IHN1Y2ggYSBkaXJlY3Rpb24gYW5k\
IGF0IHN1Y2ggYSBzcGVlZC4uLkl0IGZlZWxzIGFuIGltcHVs\
c2lvbi4uLnRoaXMgaXMgdGhlIHBsYWNlIHRvIGdvIG5vdy4g\
QnV0IHRoZSBza3kga25vd3MgdGhlIHJlYXNvbnMgYW5kIHRo\
ZSBwYXR0ZXJucyBiZWhpbmQgYWxsIGNsb3VkcywgYW5kIHlv\
dSB3aWxsIGtub3csIHRvbywgd2hlbiB5b3UgbGlmdCB5b3Vy\
c2VsZiBoaWdoIGVub3VnaCB0byBzZWUgYmV5b25kIGhvcml6\
b25zLiINCg0KLVJpY2hhcmQgQmFjaA==""",
                },
            ],
        }}
        request = self.deserializer.deserialize(serial_request, 'create')
        self.assertEqual(request['body'], expected)


class TestServerCreateRequestXMLDeserializerV11(unittest.TestCase):

    def setUp(self):
        self.deserializer = create_instance_helper.ServerXMLDeserializer()

    def test_minimal_request(self):
        serial_request = """
<server xmlns="http://docs.openstack.org/compute/api/v1.1"
        name="new-server-test"
        imageRef="1"
        flavorRef="2"/>"""
        request = self.deserializer.deserialize(serial_request, 'create')
        expected = {
            "server": {
                "name": "new-server-test",
                "imageRef": "1",
                "flavorRef": "2",
                "metadata": {},
                "personality": [],
            },
        }
        self.assertEquals(request['body'], expected)

    def test_admin_pass(self):
        serial_request = """
<server xmlns="http://docs.openstack.org/compute/api/v1.1"
        name="new-server-test"
        imageRef="1"
        flavorRef="2"
        adminPass="1234"/>"""
        request = self.deserializer.deserialize(serial_request, 'create')
        expected = {
            "server": {
                "name": "new-server-test",
                "imageRef": "1",
                "flavorRef": "2",
                "adminPass": "1234",
                "metadata": {},
                "personality": [],
            },
        }
        self.assertEquals(request['body'], expected)

    def test_image_link(self):
        serial_request = """
<server xmlns="http://docs.openstack.org/compute/api/v1.1"
        name="new-server-test"
        imageRef="http://localhost:8774/v1.1/images/2"
        flavorRef="3"/>"""
        request = self.deserializer.deserialize(serial_request, 'create')
        expected = {
            "server": {
                "name": "new-server-test",
                "imageRef": "http://localhost:8774/v1.1/images/2",
                "flavorRef": "3",
                "metadata": {},
                "personality": [],
            },
        }
        self.assertEquals(request['body'], expected)

    def test_flavor_link(self):
        serial_request = """
<server xmlns="http://docs.openstack.org/compute/api/v1.1"
        name="new-server-test"
        imageRef="1"
        flavorRef="http://localhost:8774/v1.1/flavors/3"/>"""
        request = self.deserializer.deserialize(serial_request, 'create')
        expected = {
            "server": {
                "name": "new-server-test",
                "imageRef": "1",
                "flavorRef": "http://localhost:8774/v1.1/flavors/3",
                "metadata": {},
                "personality": [],
            },
        }
        self.assertEquals(request['body'], expected)

    def test_empty_metadata_personality(self):
        serial_request = """
<server xmlns="http://docs.openstack.org/compute/api/v1.1"
        name="new-server-test"
        imageRef="1"
        flavorRef="2">
    <metadata/>
    <personality/>
</server>"""
        request = self.deserializer.deserialize(serial_request, 'create')
        expected = {
            "server": {
                "name": "new-server-test",
                "imageRef": "1",
                "flavorRef": "2",
                "metadata": {},
                "personality": [],
            },
        }
        self.assertEquals(request['body'], expected)

    def test_multiple_metadata_items(self):
        serial_request = """
<server xmlns="http://docs.openstack.org/compute/api/v1.1"
        name="new-server-test"
        imageRef="1"
        flavorRef="2">
    <metadata>
        <meta key="one">two</meta>
        <meta key="open">snack</meta>
    </metadata>
</server>"""
        request = self.deserializer.deserialize(serial_request, 'create')
        expected = {
            "server": {
                "name": "new-server-test",
                "imageRef": "1",
                "flavorRef": "2",
                "metadata": {"one": "two", "open": "snack"},
                "personality": [],
            },
        }
        self.assertEquals(request['body'], expected)

    def test_multiple_personality_files(self):
        serial_request = """
<server xmlns="http://docs.openstack.org/compute/api/v1.1"
        name="new-server-test"
        imageRef="1"
        flavorRef="2">
    <personality>
        <file path="/etc/banner.txt">MQ==</file>
        <file path="/etc/hosts">Mg==</file>
    </personality>
</server>"""
        request = self.deserializer.deserialize(serial_request, 'create')
        expected = {
            "server": {
                "name": "new-server-test",
                "imageRef": "1",
                "flavorRef": "2",
                "metadata": {},
                "personality": [
                    {"path": "/etc/banner.txt", "contents": "MQ=="},
                    {"path": "/etc/hosts", "contents": "Mg=="},
                ],
            },
        }
        self.assertEquals(request['body'], expected)

    def test_spec_request(self):
        image_bookmark_link = "http://servers.api.openstack.org/1234/" + \
                              "images/52415800-8b69-11e0-9b19-734f6f006e54"
        serial_request = """
<server xmlns="http://docs.openstack.org/compute/api/v1.1"
        imageRef="%s"
        flavorRef="52415800-8b69-11e0-9b19-734f1195ff37"
        name="new-server-test">
  <metadata>
    <meta key="My Server Name">Apache1</meta>
  </metadata>
  <personality>
    <file path="/etc/banner.txt">Mg==</file>
  </personality>
</server>""" % (image_bookmark_link)
        request = self.deserializer.deserialize(serial_request, 'create')
        expected = {
            "server": {
                "name": "new-server-test",
                "imageRef": "http://servers.api.openstack.org/1234/" + \
                            "images/52415800-8b69-11e0-9b19-734f6f006e54",
                "flavorRef": "52415800-8b69-11e0-9b19-734f1195ff37",
                "metadata": {"My Server Name": "Apache1"},
                "personality": [
                    {
                        "path": "/etc/banner.txt",
                        "contents": "Mg==",
                    },
                ],
            },
        }
        self.assertEquals(request['body'], expected)


class TextAddressesXMLSerialization(test.TestCase):

    serializer = nova.api.openstack.ips.IPXMLSerializer()

    def test_show(self):
        fixture = {
            'network_2': [
                {'addr': '192.168.0.1', 'version': 4},
                {'addr': 'fe80::beef', 'version': 6},
            ],
        }
        output = self.serializer.serialize(fixture, 'show')
        actual = minidom.parseString(output.replace("  ", ""))

        expected = minidom.parseString("""
            <network xmlns="http://docs.openstack.org/compute/api/v1.1"
                     id="network_2">
                <ip version="4" addr="192.168.0.1"/>
                <ip version="6" addr="fe80::beef"/>
            </network>
        """.replace("  ", ""))

        self.assertEqual(expected.toxml(), actual.toxml())

    def test_index(self):
        fixture = {
            'addresses': {
                'network_1': [
                    {'addr': '192.168.0.3', 'version': 4},
                    {'addr': '192.168.0.5', 'version': 4},
                ],
                'network_2': [
                    {'addr': '192.168.0.1', 'version': 4},
                    {'addr': 'fe80::beef', 'version': 6},
                ],
            },
        }
        output = self.serializer.serialize(fixture, 'index')
        actual = minidom.parseString(output.replace("  ", ""))

        expected = minidom.parseString("""
            <addresses xmlns="http://docs.openstack.org/compute/api/v1.1">
                <network id="network_2">
                    <ip version="4" addr="192.168.0.1"/>
                    <ip version="6" addr="fe80::beef"/>
                </network>
                <network id="network_1">
                    <ip version="4" addr="192.168.0.3"/>
                    <ip version="4" addr="192.168.0.5"/>
                </network>
            </addresses>
        """.replace("  ", ""))

        self.assertEqual(expected.toxml(), actual.toxml())


class TestServerInstanceCreation(test.TestCase):

    def setUp(self):
        super(TestServerInstanceCreation, self).setUp()
        fakes.stub_out_image_service(self.stubs)
        fakes.stub_out_key_pair_funcs(self.stubs)

    def _setup_mock_compute_api_for_personality(self):

        class MockComputeAPI(nova.compute.API):

            def __init__(self):
                self.injected_files = None

            def create(self, *args, **kwargs):
                if 'injected_files' in kwargs:
                    self.injected_files = kwargs['injected_files']
                else:
                    self.injected_files = None
                return [{'id': '1234', 'display_name': 'fakeinstance',
                         'uuid': FAKE_UUID}]

            def set_admin_password(self, *args, **kwargs):
                pass

        def make_stub_method(canned_return):
            def stub_method(*args, **kwargs):
                return canned_return
            return stub_method

        compute_api = MockComputeAPI()
        self.stubs.Set(nova.compute, 'API', make_stub_method(compute_api))
        self.stubs.Set(
            nova.api.openstack.create_instance_helper.CreateInstanceHelper,
            '_get_kernel_ramdisk_from_image', make_stub_method((1, 1)))
        return compute_api

    def _create_personality_request_dict(self, personality_files):
        server = {}
        server['name'] = 'new-server-test'
        server['imageId'] = 1
        server['flavorId'] = 1
        if personality_files is not None:
            personalities = []
            for path, contents in personality_files:
                personalities.append({'path': path, 'contents': contents})
            server['personality'] = personalities
        return {'server': server}

    def _get_create_request_json(self, body_dict):
        req = webob.Request.blank('/v1.0/servers')
        req.headers['Content-Type'] = 'application/json'
        req.method = 'POST'
        req.body = json.dumps(body_dict)
        return req

    def _run_create_instance_with_mock_compute_api(self, request):
        compute_api = self._setup_mock_compute_api_for_personality()
        response = request.get_response(fakes.wsgi_app())
        return compute_api, response

    def _format_xml_request_body(self, body_dict):
        server = body_dict['server']
        body_parts = []
        body_parts.extend([
            '<?xml version="1.0" encoding="UTF-8"?>',
            '<server xmlns="http://docs.rackspacecloud.com/servers/api/v1.0"',
            ' name="%s" imageId="%s" flavorId="%s">' % (
                    server['name'], server['imageId'], server['flavorId'])])
        if 'metadata' in server:
            metadata = server['metadata']
            body_parts.append('<metadata>')
            for item in metadata.iteritems():
                body_parts.append('<meta key="%s">%s</meta>' % item)
            body_parts.append('</metadata>')
        if 'personality' in server:
            personalities = server['personality']
            body_parts.append('<personality>')
            for file in personalities:
                item = (file['path'], file['contents'])
                body_parts.append('<file path="%s">%s</file>' % item)
            body_parts.append('</personality>')
        body_parts.append('</server>')
        return ''.join(body_parts)

    def _get_create_request_xml(self, body_dict):
        req = webob.Request.blank('/v1.0/servers')
        req.content_type = 'application/xml'
        req.accept = 'application/xml'
        req.method = 'POST'
        req.body = self._format_xml_request_body(body_dict)
        return req

    def _create_instance_with_personality_json(self, personality):
        body_dict = self._create_personality_request_dict(personality)
        request = self._get_create_request_json(body_dict)
        compute_api, response = \
            self._run_create_instance_with_mock_compute_api(request)
        return request, response, compute_api.injected_files

    def _create_instance_with_personality_xml(self, personality):
        body_dict = self._create_personality_request_dict(personality)
        request = self._get_create_request_xml(body_dict)
        compute_api, response = \
            self._run_create_instance_with_mock_compute_api(request)
        return request, response, compute_api.injected_files

    def test_create_instance_with_no_personality(self):
        request, response, injected_files = \
                self._create_instance_with_personality_json(personality=None)
        self.assertEquals(response.status_int, 200)
        self.assertEquals(injected_files, [])

    def test_create_instance_with_no_personality_xml(self):
        request, response, injected_files = \
                self._create_instance_with_personality_xml(personality=None)
        self.assertEquals(response.status_int, 200)
        self.assertEquals(injected_files, [])

    def test_create_instance_with_personality(self):
        path = '/my/file/path'
        contents = '#!/bin/bash\necho "Hello, World!"\n'
        b64contents = base64.b64encode(contents)
        personality = [(path, b64contents)]
        request, response, injected_files = \
            self._create_instance_with_personality_json(personality)
        self.assertEquals(response.status_int, 200)
        self.assertEquals(injected_files, [(path, contents)])

    def test_create_instance_with_personality_xml(self):
        path = '/my/file/path'
        contents = '#!/bin/bash\necho "Hello, World!"\n'
        b64contents = base64.b64encode(contents)
        personality = [(path, b64contents)]
        request, response, injected_files = \
            self._create_instance_with_personality_xml(personality)
        self.assertEquals(response.status_int, 200)
        self.assertEquals(injected_files, [(path, contents)])

    def test_create_instance_with_personality_no_path(self):
        personality = [('/remove/this/path',
            base64.b64encode('my\n\file\ncontents'))]
        body_dict = self._create_personality_request_dict(personality)
        del body_dict['server']['personality'][0]['path']
        request = self._get_create_request_json(body_dict)
        compute_api, response = \
            self._run_create_instance_with_mock_compute_api(request)
        self.assertEquals(response.status_int, 400)
        self.assertEquals(compute_api.injected_files, None)

    def _test_create_instance_with_personality_no_path_xml(self):
        personality = [('/remove/this/path',
            base64.b64encode('my\n\file\ncontents'))]
        body_dict = self._create_personality_request_dict(personality)
        request = self._get_create_request_xml(body_dict)
        request.body = request.body.replace(' path="/remove/this/path"', '')
        compute_api, response = \
            self._run_create_instance_with_mock_compute_api(request)
        self.assertEquals(response.status_int, 400)
        self.assertEquals(compute_api.injected_files, None)

    def test_create_instance_with_personality_no_contents(self):
        personality = [('/test/path',
            base64.b64encode('remove\nthese\ncontents'))]
        body_dict = self._create_personality_request_dict(personality)
        del body_dict['server']['personality'][0]['contents']
        request = self._get_create_request_json(body_dict)
        compute_api, response = \
            self._run_create_instance_with_mock_compute_api(request)
        self.assertEquals(response.status_int, 400)
        self.assertEquals(compute_api.injected_files, None)

    def test_create_instance_with_personality_not_a_list(self):
        personality = [('/test/path', base64.b64encode('test\ncontents\n'))]
        body_dict = self._create_personality_request_dict(personality)
        body_dict['server']['personality'] = \
            body_dict['server']['personality'][0]
        request = self._get_create_request_json(body_dict)
        compute_api, response = \
            self._run_create_instance_with_mock_compute_api(request)
        self.assertEquals(response.status_int, 400)
        self.assertEquals(compute_api.injected_files, None)

    def test_create_instance_with_personality_with_non_b64_content(self):
        path = '/my/file/path'
        contents = '#!/bin/bash\necho "Oh no!"\n'
        personality = [(path, contents)]
        request, response, injected_files = \
            self._create_instance_with_personality_json(personality)
        self.assertEquals(response.status_int, 400)
        self.assertEquals(injected_files, None)

    def test_create_instance_with_null_personality(self):
        personality = None
        body_dict = self._create_personality_request_dict(personality)
        body_dict['server']['personality'] = None
        request = self._get_create_request_json(body_dict)
        compute_api, response = \
            self._run_create_instance_with_mock_compute_api(request)
        self.assertEquals(response.status_int, 200)

    def test_create_instance_with_three_personalities(self):
        files = [
            ('/etc/sudoers', 'ALL ALL=NOPASSWD: ALL\n'),
            ('/etc/motd', 'Enjoy your root access!\n'),
            ('/etc/dovecot.conf', 'dovecot\nconfig\nstuff\n'),
            ]
        personality = []
        for path, content in files:
            personality.append((path, base64.b64encode(content)))
        request, response, injected_files = \
            self._create_instance_with_personality_json(personality)
        self.assertEquals(response.status_int, 200)
        self.assertEquals(injected_files, files)

    def test_create_instance_personality_empty_content(self):
        path = '/my/file/path'
        contents = ''
        personality = [(path, contents)]
        request, response, injected_files = \
            self._create_instance_with_personality_json(personality)
        self.assertEquals(response.status_int, 200)
        self.assertEquals(injected_files, [(path, contents)])

    def test_create_instance_admin_pass_json(self):
        request, response, dummy = \
            self._create_instance_with_personality_json(None)
        self.assertEquals(response.status_int, 200)
        response = json.loads(response.body)
        self.assertTrue('adminPass' in response['server'])
        self.assertEqual(16, len(response['server']['adminPass']))

    def test_create_instance_admin_pass_xml(self):
        request, response, dummy = \
            self._create_instance_with_personality_xml(None)
        self.assertEquals(response.status_int, 200)
        dom = minidom.parseString(response.body)
        server = dom.childNodes[0]
        self.assertEquals(server.nodeName, 'server')
        self.assertEqual(16, len(server.getAttribute('adminPass')))


class TestGetKernelRamdiskFromImage(test.TestCase):
    """
    If we're building from an AMI-style image, we need to be able to fetch the
    kernel and ramdisk associated with the machine image. This information is
    stored with the image metadata and return via the ImageService.

    These tests ensure that we parse the metadata return the ImageService
    correctly and that we handle failure modes appropriately.
    """

    def test_status_not_active(self):
        """We should only allow fetching of kernel and ramdisk information if
        we have a 'fully-formed' image, aka 'active'
        """
        image_meta = {'id': 1, 'status': 'queued'}
        self.assertRaises(exception.Invalid, self._get_k_r, image_meta)

    def test_not_ami(self):
        """Anything other than ami should return no kernel and no ramdisk"""
        image_meta = {'id': 1, 'status': 'active', 'container_format': 'vhd'}
        kernel_id, ramdisk_id = self._get_k_r(image_meta)
        self.assertEqual(kernel_id, None)
        self.assertEqual(ramdisk_id, None)

    def test_ami_no_kernel(self):
        """If an ami is missing a kernel it should raise NotFound"""
        image_meta = {'id': 1, 'status': 'active', 'container_format': 'ami',
                      'properties': {'ramdisk_id': 1}}
        self.assertRaises(exception.NotFound, self._get_k_r, image_meta)

    def test_ami_no_ramdisk(self):
        """If an ami is missing a ramdisk it should raise NotFound"""
        image_meta = {'id': 1, 'status': 'active', 'container_format': 'ami',
                      'properties': {'kernel_id': 1}}
        self.assertRaises(exception.NotFound, self._get_k_r, image_meta)

    def test_ami_kernel_ramdisk_present(self):
        """Return IDs if both kernel and ramdisk are present"""
        image_meta = {'id': 1, 'status': 'active', 'container_format': 'ami',
                      'properties': {'kernel_id': 1, 'ramdisk_id': 2}}
        kernel_id, ramdisk_id = self._get_k_r(image_meta)
        self.assertEqual(kernel_id, 1)
        self.assertEqual(ramdisk_id, 2)

    @staticmethod
    def _get_k_r(image_meta):
        """Rebinding function to a shorter name for convenience"""
        kernel_id, ramdisk_id = create_instance_helper.CreateInstanceHelper. \
                                _do_get_kernel_ramdisk_from_image(image_meta)
        return kernel_id, ramdisk_id


class ServersViewBuilderV11Test(test.TestCase):

    def setUp(self):
        self.instance = self._get_instance()
        self.view_builder = self._get_view_builder()

    def tearDown(self):
        pass

    def _get_instance(self):
        created_at = datetime.datetime(2010, 10, 10, 12, 0, 0)
        updated_at = datetime.datetime(2010, 11, 11, 11, 0, 0)
        instance = {
            "id": 1,
            "created_at": created_at,
            "updated_at": updated_at,
            "admin_pass": "",
            "user_id": "",
            "project_id": "",
            "image_ref": "5",
            "kernel_id": "",
            "ramdisk_id": "",
            "launch_index": 0,
            "key_name": "",
            "key_data": "",
            "state": 0,
            "state_description": "",
            "memory_mb": 0,
            "vcpus": 0,
            "local_gb": 0,
            "hostname": "",
            "host": "",
            "instance_type": {
               "flavorid": 1,
            },
            "user_data": "",
            "reservation_id": "",
            "mac_address": "",
            "scheduled_at": utils.utcnow(),
            "launched_at": utils.utcnow(),
            "terminated_at": utils.utcnow(),
            "availability_zone": "",
            "display_name": "test_server",
            "display_description": "",
            "locked": False,
            "metadata": [],
            #"address": ,
            #"floating_ips": [{"address":ip} for ip in public_addresses]}
            "uuid": "deadbeef-feed-edee-beef-d0ea7beefedd"}

        return instance

    def _get_view_builder(self):
        base_url = "http://localhost/v1.1"
        views = nova.api.openstack.views
        address_builder = views.addresses.ViewBuilderV11()
        flavor_builder = views.flavors.ViewBuilderV11(base_url)
        image_builder = views.images.ViewBuilderV11(base_url)

        view_builder = nova.api.openstack.views.servers.ViewBuilderV11(
            address_builder,
            flavor_builder,
            image_builder,
<<<<<<< HEAD
            base_url)
=======
            base_url,
            )
>>>>>>> bdcfaa5b
        return view_builder

    def test_build_server(self):
        expected_server = {
            "server": {
                "id": 1,
                "uuid": self.instance['uuid'],
                "name": "test_server",
                "links": [
                    {
                        "rel": "self",
                        "href": "http://localhost/v1.1/servers/1",
                    },
                    {
                        "rel": "bookmark",
                        "href": "http://localhost/servers/1",
                    },
                ],
            }
        }

        output = self.view_builder.build(self.instance, False)
        self.assertDictMatch(output, expected_server)

    def test_build_server_detail(self):
        image_bookmark = "http://localhost/images/5"
        flavor_bookmark = "http://localhost/flavors/1"
        expected_server = {
            "server": {
                "id": 1,
                "uuid": self.instance['uuid'],
                "updated": "2010-11-11T11:00:00Z",
                "created": "2010-10-10T12:00:00Z",
                "progress": 0,
                "name": "test_server",
                "status": "BUILD",
                "hostId": '',
                "image": {
                    "id": "5",
                    "links": [
                        {
                            "rel": "bookmark",
                            "href": image_bookmark,
                        },
                    ],
                },
                "flavor": {
                    "id": "1",
                  "links": [
                                            {
                          "rel": "bookmark",
                          "href": flavor_bookmark,
                      },
                  ],
                },
                "addresses": {},
                "metadata": {},
                "links": [
                    {
                        "rel": "self",
                        "href": "http://localhost/v1.1/servers/1",
                    },
                    {
                        "rel": "bookmark",
                        "href": "http://localhost/servers/1",
                    },
                ],
            }
        }

        output = self.view_builder.build(self.instance, True)
        self.assertDictMatch(output, expected_server)

    def test_build_server_detail_active_status(self):
        #set the power state of the instance to running
        self.instance['state'] = 1
        image_bookmark = "http://localhost/images/5"
        flavor_bookmark = "http://localhost/flavors/1"
        expected_server = {
            "server": {
                "id": 1,
                "uuid": self.instance['uuid'],
                "updated": "2010-11-11T11:00:00Z",
                "created": "2010-10-10T12:00:00Z",
                "progress": 100,
                "name": "test_server",
                "status": "ACTIVE",
                "hostId": '',
                "image": {
                    "id": "5",
                    "links": [
                        {
                            "rel": "bookmark",
                            "href": image_bookmark,
                        },
                    ],
                },
                "flavor": {
                    "id": "1",
                  "links": [
                                            {
                          "rel": "bookmark",
                          "href": flavor_bookmark,
                      },
                  ],
                },
                "addresses": {},
                "metadata": {},
                "links": [
                    {
                        "rel": "self",
                        "href": "http://localhost/v1.1/servers/1",
                    },
                    {
                        "rel": "bookmark",
                        "href": "http://localhost/servers/1",
                    },
                ],
            }
        }

        output = self.view_builder.build(self.instance, True)
        self.assertDictMatch(output, expected_server)

    def test_build_server_detail_with_metadata(self):

        metadata = []
        metadata.append(InstanceMetadata(key="Open", value="Stack"))
        metadata.append(InstanceMetadata(key="Number", value=1))
        self.instance['metadata'] = metadata

        image_bookmark = "http://localhost/images/5"
        flavor_bookmark = "http://localhost/flavors/1"
        expected_server = {
            "server": {
                "id": 1,
                "uuid": self.instance['uuid'],
                "updated": "2010-11-11T11:00:00Z",
                "created": "2010-10-10T12:00:00Z",
                "progress": 0,
                "name": "test_server",
                "status": "BUILD",
                "hostId": '',
                "image": {
                    "id": "5",
                    "links": [
                        {
                            "rel": "bookmark",
                            "href": image_bookmark,
                        },
                    ],
                },
                "flavor": {
                    "id": "1",
                    "links": [
                                              {
                            "rel": "bookmark",
                            "href": flavor_bookmark,
                        },
                    ],
                },
                "addresses": {},
                "metadata": {
                    "Open": "Stack",
                    "Number": "1",
                },
                "links": [
                    {
                        "rel": "self",
                        "href": "http://localhost/v1.1/servers/1",
                    },
                    {
                        "rel": "bookmark",
                        "href": "http://localhost/servers/1",
                    },
                ],
            }
        }

        output = self.view_builder.build(self.instance, True)
        self.assertDictMatch(output, expected_server)


class ServerXMLSerializationTest(test.TestCase):

    TIMESTAMP = "2010-10-11T10:30:22Z"
    SERVER_HREF = 'http://localhost/v1.1/servers/123'
    SERVER_BOOKMARK = 'http://localhost/servers/123'
    IMAGE_BOOKMARK = 'http://localhost/images/5'
    FLAVOR_BOOKMARK = 'http://localhost/flavors/1'

    def setUp(self):
        self.maxDiff = None
        test.TestCase.setUp(self)

    def test_show(self):
        serializer = servers.ServerXMLSerializer()

        fixture = {
            "server": {
                "id": 1,
                "uuid": FAKE_UUID,
                'created': self.TIMESTAMP,
                'updated': self.TIMESTAMP,
                "progress": 0,
                "name": "test_server",
                "status": "BUILD",
                "hostId": 'e4d909c290d0fb1ca068ffaddf22cbd0',
                "image": {
                    "id": "5",
                    "links": [
                        {
                            "rel": "bookmark",
                            "href": self.IMAGE_BOOKMARK,
                        },
                    ],
                },
                "flavor": {
                    "id": "1",
                    "links": [
                        {
                            "rel": "bookmark",
                            "href": self.FLAVOR_BOOKMARK,
                        },
                    ],
                },
                "addresses": {
                    "network_one": [
                        {
                            "version": 4,
                            "addr": "67.23.10.138",
                        },
                        {
                            "version": 6,
                            "addr": "::babe:67.23.10.138",
                        },
                    ],
                    "network_two": [
                        {
                            "version": 4,
                            "addr": "67.23.10.139",
                        },
                        {
                            "version": 6,
                            "addr": "::babe:67.23.10.139",
                        },
                    ],
                },
                "metadata": {
                    "Open": "Stack",
                    "Number": "1",
                },
                'links': [
                    {
                        'href': self.SERVER_HREF,
                        'rel': 'self',
                    },
                    {
                        'href': self.SERVER_BOOKMARK,
                        'rel': 'bookmark',
                    },
                ],
            }
        }

        output = serializer.serialize(fixture, 'show')
        actual = minidom.parseString(output.replace("  ", ""))

        expected_server_href = self.SERVER_HREF
        expected_server_bookmark = self.SERVER_BOOKMARK
        expected_image_bookmark = self.IMAGE_BOOKMARK
        expected_flavor_bookmark = self.FLAVOR_BOOKMARK
        expected_now = self.TIMESTAMP
        expected_uuid = FAKE_UUID
        expected = minidom.parseString("""
        <server id="1"
                uuid="%(expected_uuid)s"
                xmlns="http://docs.openstack.org/compute/api/v1.1"
                xmlns:atom="http://www.w3.org/2005/Atom"
                name="test_server"
                updated="%(expected_now)s"
                created="%(expected_now)s"
                hostId="e4d909c290d0fb1ca068ffaddf22cbd0"
                status="BUILD"
                progress="0">
            <atom:link href="%(expected_server_href)s" rel="self"/>
            <atom:link href="%(expected_server_bookmark)s" rel="bookmark"/>
            <image id="5">
                <atom:link rel="bookmark" href="%(expected_image_bookmark)s"/>
            </image>
            <flavor id="1">
                <atom:link rel="bookmark" href="%(expected_flavor_bookmark)s"/>
            </flavor>
            <metadata>
                <meta key="Open">
                    Stack
                </meta>
                <meta key="Number">
                    1
                </meta>
            </metadata>
            <addresses>
                <network id="network_one">
                    <ip version="4" addr="67.23.10.138"/>
                    <ip version="6" addr="::babe:67.23.10.138"/>
                </network>
                <network id="network_two">
                    <ip version="4" addr="67.23.10.139"/>
                    <ip version="6" addr="::babe:67.23.10.139"/>
                </network>
            </addresses>
        </server>
        """.replace("  ", "") % (locals()))

        self.assertEqual(expected.toxml(), actual.toxml())

    def test_create(self):
        serializer = servers.ServerXMLSerializer()

        fixture = {
            "server": {
                "id": 1,
                "uuid": FAKE_UUID,
                'created': self.TIMESTAMP,
                'updated': self.TIMESTAMP,
                "progress": 0,
                "name": "test_server",
                "status": "BUILD",
                "hostId": "e4d909c290d0fb1ca068ffaddf22cbd0",
                "adminPass": "test_password",
                "image": {
                    "id": "5",
                    "links": [
                        {
                            "rel": "bookmark",
                            "href": self.IMAGE_BOOKMARK,
                        },
                    ],
                },
                "flavor": {
                    "id": "1",
                    "links": [
                        {
                            "rel": "bookmark",
                            "href": self.FLAVOR_BOOKMARK,
                        },
                    ],
                },
                "addresses": {
                    "network_one": [
                        {
                            "version": 4,
                            "addr": "67.23.10.138",
                        },
                        {
                            "version": 6,
                            "addr": "::babe:67.23.10.138",
                        },
                    ],
                    "network_two": [
                        {
                            "version": 4,
                            "addr": "67.23.10.139",
                        },
                        {
                            "version": 6,
                            "addr": "::babe:67.23.10.139",
                        },
                    ],
                },
                "metadata": {
                    "Open": "Stack",
                    "Number": "1",
                },
                'links': [
                    {
                        'href': self.SERVER_HREF,
                        'rel': 'self',
                    },
                    {
                        'href': self.SERVER_BOOKMARK,
                        'rel': 'bookmark',
                    },
                ],
            }
        }

        output = serializer.serialize(fixture, 'create')
        actual = minidom.parseString(output.replace("  ", ""))

        expected_server_href = self.SERVER_HREF
        expected_server_bookmark = self.SERVER_BOOKMARK
        expected_image_bookmark = self.IMAGE_BOOKMARK
        expected_flavor_bookmark = self.FLAVOR_BOOKMARK
        expected_now = self.TIMESTAMP
        expected_uuid = FAKE_UUID
        expected = minidom.parseString("""
        <server id="1"
                uuid="%(expected_uuid)s"
                xmlns="http://docs.openstack.org/compute/api/v1.1"
                xmlns:atom="http://www.w3.org/2005/Atom"
                name="test_server"
                updated="%(expected_now)s"
                created="%(expected_now)s"
                hostId="e4d909c290d0fb1ca068ffaddf22cbd0"
                status="BUILD"
                adminPass="test_password"
                progress="0">
            <atom:link href="%(expected_server_href)s" rel="self"/>
            <atom:link href="%(expected_server_bookmark)s" rel="bookmark"/>
            <image id="5">
                <atom:link rel="bookmark" href="%(expected_image_bookmark)s"/>
            </image>
            <flavor id="1">
                <atom:link rel="bookmark" href="%(expected_flavor_bookmark)s"/>
            </flavor>
            <metadata>
                <meta key="Open">
                    Stack
                </meta>
                <meta key="Number">
                    1
                </meta>
            </metadata>
            <addresses>
                <network id="network_one">
                    <ip version="4" addr="67.23.10.138"/>
                    <ip version="6" addr="::babe:67.23.10.138"/>
                </network>
                <network id="network_two">
                    <ip version="4" addr="67.23.10.139"/>
                    <ip version="6" addr="::babe:67.23.10.139"/>
                </network>
            </addresses>
        </server>
        """.replace("  ", "") % (locals()))

        self.assertEqual(expected.toxml(), actual.toxml())

    def test_index(self):
        serializer = servers.ServerXMLSerializer()

        expected_server_href = 'http://localhost/v1.1/servers/1'
        expected_server_bookmark = 'http://localhost/servers/1'
        expected_server_href_2 = 'http://localhost/v1.1/servers/2'
        expected_server_bookmark_2 = 'http://localhost/servers/2'
        fixture = {"servers": [
            {
                "id": 1,
                "name": "test_server",
                'links': [
                    {
                        'href': expected_server_href,
                        'rel': 'self',
                    },
                    {
                        'href': expected_server_bookmark,
                        'rel': 'bookmark',
                    },
                ],
            },
            {
                "id": 2,
                "name": "test_server_2",
                'links': [
                    {
                        'href': expected_server_href_2,
                        'rel': 'self',
                    },
                    {
                        'href': expected_server_bookmark_2,
                        'rel': 'bookmark',
                    },
                ],
            },
        ]}

        output = serializer.serialize(fixture, 'index')
        actual = minidom.parseString(output.replace("  ", ""))

        expected = minidom.parseString("""
        <servers xmlns="http://docs.openstack.org/compute/api/v1.1"
                 xmlns:atom="http://www.w3.org/2005/Atom">
        <server id="1" name="test_server">
            <atom:link href="%(expected_server_href)s" rel="self"/>
            <atom:link href="%(expected_server_bookmark)s" rel="bookmark"/>
        </server>
        <server id="2" name="test_server_2">
            <atom:link href="%(expected_server_href_2)s" rel="self"/>
            <atom:link href="%(expected_server_bookmark_2)s" rel="bookmark"/>
        </server>
        </servers>
        """.replace("  ", "") % (locals()))

        self.assertEqual(expected.toxml(), actual.toxml())

    def test_detail(self):
        serializer = servers.ServerXMLSerializer()

        expected_server_href = 'http://localhost/v1.1/servers/1'
        expected_server_bookmark = 'http://localhost/servers/1'
        expected_image_bookmark = self.IMAGE_BOOKMARK
        expected_flavor_bookmark = self.FLAVOR_BOOKMARK
        expected_now = self.TIMESTAMP
        expected_uuid = FAKE_UUID

        expected_server_href_2 = 'http://localhost/v1.1/servers/2'
        expected_server_bookmark_2 = 'http://localhost/servers/2'
        fixture = {"servers": [
            {
                "id": 1,
                "uuid": FAKE_UUID,
                'created': self.TIMESTAMP,
                'updated': self.TIMESTAMP,
                "progress": 0,
                "name": "test_server",
                "status": "BUILD",
                "hostId": 'e4d909c290d0fb1ca068ffaddf22cbd0',
                "image": {
                    "id": "5",
                    "links": [
                        {
                            "rel": "bookmark",
                            "href": expected_image_bookmark,
                        },
                    ],
                },
                "flavor": {
                    "id": "1",
                    "links": [
                        {
                            "rel": "bookmark",
                            "href": expected_flavor_bookmark,
                        },
                    ],
                },
                "addresses": {
                    "network_one": [
                        {
                            "version": 4,
                            "addr": "67.23.10.138",
                        },
                        {
                            "version": 6,
                            "addr": "::babe:67.23.10.138",
                        },
                    ],
                },
                "metadata": {
                    "Number": "1",
                },
                "links": [
                    {
                        "href": expected_server_href,
                        "rel": "self",
                    },
                    {
                        "href": expected_server_bookmark,
                        "rel": "bookmark",
                    },
                ],
            },
            {
                "id": 2,
                "uuid": FAKE_UUID,
                'created': self.TIMESTAMP,
                'updated': self.TIMESTAMP,
                "progress": 100,
                "name": "test_server_2",
                "status": "ACTIVE",
                "hostId": 'e4d909c290d0fb1ca068ffaddf22cbd0',
                "image": {
                    "id": "5",
                    "links": [
                        {
                            "rel": "bookmark",
                            "href": expected_image_bookmark,
                        },
                    ],
                },
                "flavor": {
                    "id": "1",
                    "links": [
                        {
                            "rel": "bookmark",
                            "href": expected_flavor_bookmark,
                        },
                    ],
                },
                "addresses": {
                    "network_one": [
                        {
                            "version": 4,
                            "addr": "67.23.10.138",
                        },
                        {
                            "version": 6,
                            "addr": "::babe:67.23.10.138",
                        },
                    ],
                },
                "metadata": {
                    "Number": "2",
                },
                "links": [
                    {
                        "href": expected_server_href_2,
                        "rel": "self",
                    },
                    {
                        "href": expected_server_bookmark_2,
                        "rel": "bookmark",
                    },
                ],
            },
        ]}

        output = serializer.serialize(fixture, 'detail')
        actual = minidom.parseString(output.replace("  ", ""))

        expected = minidom.parseString("""
        <servers xmlns="http://docs.openstack.org/compute/api/v1.1"
                 xmlns:atom="http://www.w3.org/2005/Atom">
        <server id="1"
                uuid="%(expected_uuid)s"
                name="test_server"
                updated="%(expected_now)s"
                created="%(expected_now)s"
                hostId="e4d909c290d0fb1ca068ffaddf22cbd0"
                status="BUILD"
                progress="0">
            <atom:link href="%(expected_server_href)s" rel="self"/>
            <atom:link href="%(expected_server_bookmark)s" rel="bookmark"/>
            <image id="5">
                <atom:link rel="bookmark" href="%(expected_image_bookmark)s"/>
            </image>
            <flavor id="1">
                <atom:link rel="bookmark" href="%(expected_flavor_bookmark)s"/>
            </flavor>
            <metadata>
                <meta key="Number">
                    1
                </meta>
            </metadata>
            <addresses>
                <network id="network_one">
                    <ip version="4" addr="67.23.10.138"/>
                    <ip version="6" addr="::babe:67.23.10.138"/>
                </network>
            </addresses>
        </server>
        <server id="2"
                uuid="%(expected_uuid)s"
                name="test_server_2"
                updated="%(expected_now)s"
                created="%(expected_now)s"
                hostId="e4d909c290d0fb1ca068ffaddf22cbd0"
                status="ACTIVE"
                progress="100">
            <atom:link href="%(expected_server_href_2)s" rel="self"/>
            <atom:link href="%(expected_server_bookmark_2)s" rel="bookmark"/>
            <image id="5">
                <atom:link rel="bookmark" href="%(expected_image_bookmark)s"/>
            </image>
            <flavor id="1">
                <atom:link rel="bookmark" href="%(expected_flavor_bookmark)s"/>
            </flavor>
            <metadata>
                <meta key="Number">
                    2
                </meta>
            </metadata>
            <addresses>
                <network id="network_one">
                    <ip version="4" addr="67.23.10.138"/>
                    <ip version="6" addr="::babe:67.23.10.138"/>
                </network>
            </addresses>
        </server>
        </servers>
        """.replace("  ", "") % (locals()))

        self.assertEqual(expected.toxml(), actual.toxml())<|MERGE_RESOLUTION|>--- conflicted
+++ resolved
@@ -3228,12 +3228,7 @@
             address_builder,
             flavor_builder,
             image_builder,
-<<<<<<< HEAD
             base_url)
-=======
-            base_url,
-            )
->>>>>>> bdcfaa5b
         return view_builder
 
     def test_build_server(self):
