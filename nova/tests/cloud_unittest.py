# vim: tabstop=4 shiftwidth=4 softtabstop=4

# Copyright 2010 United States Government as represented by the
# Administrator of the National Aeronautics and Space Administration.
# All Rights Reserved.
#
#    Licensed under the Apache License, Version 2.0 (the "License"); you may
#    not use this file except in compliance with the License. You may obtain
#    a copy of the License at
#
#         http://www.apache.org/licenses/LICENSE-2.0
#
#    Unless required by applicable law or agreed to in writing, software
#    distributed under the License is distributed on an "AS IS" BASIS, WITHOUT
#    WARRANTIES OR CONDITIONS OF ANY KIND, either express or implied. See the
#    License for the specific language governing permissions and limitations
#    under the License.

import json
import logging
from M2Crypto import BIO
from M2Crypto import RSA
import os
import StringIO
import tempfile
import time

from twisted.internet import defer
import unittest
from xml.etree import ElementTree

from nova import crypto
from nova import db
from nova import flags
from nova import rpc
from nova import test
from nova import utils
from nova.auth import manager
from nova.compute import power_state
<<<<<<< HEAD
from nova.endpoint import api
from nova.endpoint import cloud
from nova.objectstore import image
=======
from nova.api.ec2 import context
from nova.api.ec2 import cloud
>>>>>>> 7d6687e1


FLAGS = flags.FLAGS


# Temp dirs for working with image attributes through the cloud controller
# (stole this from objectstore_unittest.py)
OSS_TEMPDIR = tempfile.mkdtemp(prefix='test_oss-')
IMAGES_PATH = os.path.join(OSS_TEMPDIR, 'images')
os.makedirs(IMAGES_PATH)

class CloudTestCase(test.BaseTestCase):
    def setUp(self):
        super(CloudTestCase, self).setUp()
        self.flags(connection_type='fake', images_path=IMAGES_PATH)

        self.conn = rpc.Connection.instance()
        logging.getLogger().setLevel(logging.DEBUG)

        # set up our cloud
        self.cloud = cloud.CloudController()

        # set up a service
        self.compute = utils.import_class(FLAGS.compute_manager)
        self.compute_consumer = rpc.AdapterConsumer(connection=self.conn,
                                                     topic=FLAGS.compute_topic,
                                                     proxy=self.compute)
        self.injected.append(self.compute_consumer.attach_to_tornado(self.ioloop))

        self.manager = manager.AuthManager()
        self.user = self.manager.create_user('admin', 'admin', 'admin', True)
        self.project = self.manager.create_project('proj', 'admin', 'proj')
        self.context = context.APIRequestContext(user=self.user,
                                                 project=self.project)

    def tearDown(self):
        self.manager.delete_project(self.project)
        self.manager.delete_user(self.user)
        super(CloudTestCase, self).setUp()

    def _create_key(self, name):
        # NOTE(vish): create depends on pool, so just call helper directly
        return cloud._gen_key(self.context, self.context.user.id, name)

    def test_console_output(self):
        if FLAGS.connection_type == 'fake':
            logging.debug("Can't test instances without a real virtual env.")
            return
        instance_id = 'foo'
        inst = yield self.compute.run_instance(instance_id)
        output = yield self.cloud.get_console_output(self.context, [instance_id])
        logging.debug(output)
        self.assert_(output)
        rv = yield self.compute.terminate_instance(instance_id)


    def test_key_generation(self):
        result = self._create_key('test')
        private_key = result['private_key']
        key = RSA.load_key_string(private_key, callback=lambda: None)
        bio = BIO.MemoryBuffer()
        public_key = db.key_pair_get(self.context,
                                    self.context.user.id,
                                    'test')['public_key']
        key.save_pub_key_bio(bio)
        converted = crypto.ssl_pub_to_ssh_pub(bio.read())
        # assert key fields are equal
        self.assertEqual(public_key.split(" ")[1].strip(),
                         converted.split(" ")[1].strip())

    def test_describe_key_pairs(self):
        self._create_key('test1')
        self._create_key('test2')
        result = self.cloud.describe_key_pairs(self.context)
        keys = result["keypairsSet"]
        self.assertTrue(filter(lambda k: k['keyName'] == 'test1', keys))
        self.assertTrue(filter(lambda k: k['keyName'] == 'test2', keys))

    def test_delete_key_pair(self):
        self._create_key('test')
        self.cloud.delete_key_pair(self.context, 'test')

    def test_run_instances(self):
        if FLAGS.connection_type == 'fake':
            logging.debug("Can't test instances without a real virtual env.")
            return
        image_id = FLAGS.default_image
        instance_type = FLAGS.default_instance_type
        max_count = 1
        kwargs = {'image_id': image_id,
                  'instance_type': instance_type,
                  'max_count': max_count}
        rv = yield self.cloud.run_instances(self.context, **kwargs)
        # TODO: check for proper response
        instance = rv['reservationSet'][0][rv['reservationSet'][0].keys()[0]][0]
        logging.debug("Need to watch instance %s until it's running..." % instance['instance_id'])
        while True:
            rv = yield defer.succeed(time.sleep(1))
            info = self.cloud._get_instance(instance['instance_id'])
            logging.debug(info['state'])
            if info['state'] == power_state.RUNNING:
                break
        self.assert_(rv)

        if connection_type != 'fake':
            time.sleep(45) # Should use boto for polling here
        for reservations in rv['reservationSet']:
            # for res_id in reservations.keys():
            #  logging.debug(reservations[res_id])
             # for instance in reservations[res_id]:
           for instance in reservations[reservations.keys()[0]]:
               logging.debug("Terminating instance %s" % instance['instance_id'])
               rv = yield self.compute.terminate_instance(instance['instance_id'])

    def test_instance_update_state(self):
        def instance(num):
            return {
                'reservation_id': 'r-1',
                'instance_id': 'i-%s' % num,
                'image_id': 'ami-%s' % num,
                'private_dns_name': '10.0.0.%s' % num,
                'dns_name': '10.0.0%s' % num,
                'ami_launch_index': str(num),
                'instance_type': 'fake',
                'availability_zone': 'fake',
                'key_name': None,
                'kernel_id': 'fake',
                'ramdisk_id': 'fake',
                'groups': ['default'],
                'product_codes': None,
                'state': 0x01,
                'user_data': ''
            }
        rv = self.cloud._format_describe_instances(self.context)
        self.assert_(len(rv['reservationSet']) == 0)

        # simulate launch of 5 instances
        # self.cloud.instances['pending'] = {}
        #for i in xrange(5):
        #    inst = instance(i)
        #    self.cloud.instances['pending'][inst['instance_id']] = inst

        #rv = self.cloud._format_instances(self.admin)
        #self.assert_(len(rv['reservationSet']) == 1)
        #self.assert_(len(rv['reservationSet'][0]['instances_set']) == 5)
        # report 4 nodes each having 1 of the instances
        #for i in xrange(4):
        #    self.cloud.update_state('instances', {('node-%s' % i): {('i-%s' % i): instance(i)}})

        # one instance should be pending still
        #self.assert_(len(self.cloud.instances['pending'].keys()) == 1)

        # check that the reservations collapse
        #rv = self.cloud._format_instances(self.admin)
        #self.assert_(len(rv['reservationSet']) == 1)
        #self.assert_(len(rv['reservationSet'][0]['instances_set']) == 5)

        # check that we can get metadata for each instance
        #for i in xrange(4):
        #    data = self.cloud.get_metadata(instance(i)['private_dns_name'])
        #    self.assert_(data['meta-data']['ami-id'] == 'ami-%s' % i)

    def test_user_editable_image_endpoint(self):
        pathdir = os.path.join(FLAGS.images_path, 'ami-testing')
        os.mkdir(pathdir)
        info = {}
        with open(os.path.join(pathdir, 'info.json'), 'w') as f:
            json.dump(info, f)
        yield self.cloud.set_image_description(self.context, 'ami-testing',
                                               'Foo Img')
        img = image.Image('ami-testing')
        self.assertEqual('Foo Img', img.metadata['displayDescription'])
        self.cloud.set_image_description(self.context, 'ami-testing', '')
        self.assert_(not 'displayDescription' in img.metadata)

    def test_update_of_instance_display_fields(self):
        inst = db.instance_create({}, {})
        self.cloud.update_instance(self.context, inst['str_id'],
                                   display_name='c00l 1m4g3')
        inst = db.instance_get({}, inst['id'])
        self.assertEqual('c00l 1m4g3', inst['display_name'])
        db.instance_destroy({}, inst['id'])

    def test_update_of_instance_wont_update_private_fields(self):
        inst = db.instance_create({}, {})
        self.cloud.update_instance(self.context, inst['id'],
                                   mac_address='DE:AD:BE:EF')
        inst = db.instance_get({}, inst['id'])
        self.assertEqual(None, inst['mac_address'])
        db.instance_destroy({}, inst['id'])

    def test_update_of_volume_display_fields(self):
        vol = db.volume_create({}, {})
        self.cloud.update_volume(self.context, vol['id'],
                                 display_name='c00l v0lum3')
        vol = db.volume_get({}, vol['id'])
        self.assertEqual('c00l v0lum3', vol['display_name'])
        db.volume_destroy({}, vol['id'])

    def test_update_of_volume_wont_update_private_fields(self):
        vol = db.volume_create({}, {})
        self.cloud.update_volume(self.context, vol['id'],
                                   mountpoint='/not/here')
        vol = db.volume_get({}, vol['id'])
        self.assertEqual(None, vol['mountpoint'])
        db.volume_destroy({}, vol['id'])<|MERGE_RESOLUTION|>--- conflicted
+++ resolved
@@ -37,14 +37,9 @@
 from nova import utils
 from nova.auth import manager
 from nova.compute import power_state
-<<<<<<< HEAD
-from nova.endpoint import api
-from nova.endpoint import cloud
-from nova.objectstore import image
-=======
 from nova.api.ec2 import context
 from nova.api.ec2 import cloud
->>>>>>> 7d6687e1
+from nova.objectstore import image
 
 
 FLAGS = flags.FLAGS
