# vim: tabstop=4 shiftwidth=4 softtabstop=4

#    Copyright (c) 2010 Citrix Systems, Inc.
#
#    Licensed under the Apache License, Version 2.0 (the "License"); you may
#    not use this file except in compliance with the License. You may obtain
#    a copy of the License at
#
#         http://www.apache.org/licenses/LICENSE-2.0
#
#    Unless required by applicable law or agreed to in writing, software
#    distributed under the License is distributed on an "AS IS" BASIS, WITHOUT
#    WARRANTIES OR CONDITIONS OF ANY KIND, either express or implied. See the
#    License for the specific language governing permissions and limitations
#    under the License.

"""
Test suite for XenAPI
"""

import functools
import stubout

from nova import db
from nova import context
from nova import flags
from nova import test
from nova import utils
from nova.auth import manager
from nova.compute import instance_types
from nova.compute import power_state
from nova.virt import xenapi_conn
from nova.virt.xenapi import fake as xenapi_fake
from nova.virt.xenapi import volume_utils
from nova.virt.xenapi import vm_utils
from nova.virt.xenapi.vmops import SimpleDH
from nova.virt.xenapi.vmops import VMOps
from nova.tests.db import fakes as db_fakes
from nova.tests.xenapi import stubs
from nova.tests.glance import stubs as glance_stubs

FLAGS = flags.FLAGS


def stub_vm_utils_with_vdi_attached_here(function, should_return=True):
    """
    vm_utils.with_vdi_attached_here needs to be stubbed out because it
    calls down to the filesystem to attach a vdi. This provides a
    decorator to handle that.
    """
    @functools.wraps(function)
    def decorated_function(self, *args, **kwargs):
        orig_with_vdi_attached_here = vm_utils.with_vdi_attached_here
        vm_utils.with_vdi_attached_here = lambda *x: should_return
        function(self, *args, **kwargs)
        vm_utils.with_vdi_attached_here = orig_with_vdi_attached_here
    return decorated_function


class XenAPIVolumeTestCase(test.TestCase):
    """
    Unit tests for Volume operations
    """
    def setUp(self):
        super(XenAPIVolumeTestCase, self).setUp()
        self.stubs = stubout.StubOutForTesting()
        FLAGS.target_host = '127.0.0.1'
        FLAGS.xenapi_connection_url = 'test_url'
        FLAGS.xenapi_connection_password = 'test_pass'
        db_fakes.stub_out_db_instance_api(self.stubs)
        stubs.stub_out_get_target(self.stubs)
        xenapi_fake.reset()
        self.values = {'name': 1, 'id': 1,
                  'project_id': 'fake',
                  'user_id': 'fake',
                  'image_id': 1,
                  'kernel_id': 2,
                  'ramdisk_id': 3,
                  'instance_type': 'm1.large',
                  'mac_address': 'aa:bb:cc:dd:ee:ff',
<<<<<<< HEAD
                  'os_type': 'linux',
                  }
=======
                  'os_type': 'linux'}
>>>>>>> 568528bb

    def _create_volume(self, size='0'):
        """Create a volume object."""
        vol = {}
        vol['size'] = size
        vol['user_id'] = 'fake'
        vol['project_id'] = 'fake'
        vol['host'] = 'localhost'
        vol['availability_zone'] = FLAGS.storage_availability_zone
        vol['status'] = "creating"
        vol['attach_status'] = "detached"
        return db.volume_create(context.get_admin_context(), vol)

    def test_create_iscsi_storage(self):
        """ This shows how to test helper classes' methods """
        stubs.stubout_session(self.stubs, stubs.FakeSessionForVolumeTests)
        session = xenapi_conn.XenAPISession('test_url', 'root', 'test_pass')
        helper = volume_utils.VolumeHelper
        helper.XenAPI = session.get_imported_xenapi()
        vol = self._create_volume()
        info = helper.parse_volume_info(vol['id'], '/dev/sdc')
        label = 'SR-%s' % vol['id']
        description = 'Test-SR'
        sr_ref = helper.create_iscsi_storage(session, info, label, description)
        srs = xenapi_fake.get_all('SR')
        self.assertEqual(sr_ref, srs[0])
        db.volume_destroy(context.get_admin_context(), vol['id'])

    def test_parse_volume_info_raise_exception(self):
        """ This shows how to test helper classes' methods """
        stubs.stubout_session(self.stubs, stubs.FakeSessionForVolumeTests)
        session = xenapi_conn.XenAPISession('test_url', 'root', 'test_pass')
        helper = volume_utils.VolumeHelper
        helper.XenAPI = session.get_imported_xenapi()
        vol = self._create_volume()
        # oops, wrong mount point!
        self.assertRaises(volume_utils.StorageError,
                          helper.parse_volume_info,
                          vol['id'],
                          '/dev/sd')
        db.volume_destroy(context.get_admin_context(), vol['id'])

    def test_attach_volume(self):
        """ This shows how to test Ops classes' methods """
        stubs.stubout_session(self.stubs, stubs.FakeSessionForVolumeTests)
        conn = xenapi_conn.get_connection(False)
        volume = self._create_volume()
        instance = db.instance_create(self.values)
        vm = xenapi_fake.create_vm(instance.name, 'Running')
        result = conn.attach_volume(instance.name, volume['id'], '/dev/sdc')

        def check():
            # check that the VM has a VBD attached to it
            # Get XenAPI record for VBD
            vbds = xenapi_fake.get_all('VBD')
            vbd = xenapi_fake.get_record('VBD', vbds[0])
            vm_ref = vbd['VM']
            self.assertEqual(vm_ref, vm)

        check()

    def test_attach_volume_raise_exception(self):
        """ This shows how to test when exceptions are raised """
        stubs.stubout_session(self.stubs,
                              stubs.FakeSessionForVolumeFailedTests)
        conn = xenapi_conn.get_connection(False)
        volume = self._create_volume()
        instance = db.instance_create(self.values)
        xenapi_fake.create_vm(instance.name, 'Running')
        self.assertRaises(Exception,
                          conn.attach_volume,
                          instance.name,
                          volume['id'],
                          '/dev/sdc')

    def tearDown(self):
        super(XenAPIVolumeTestCase, self).tearDown()
        self.stubs.UnsetAll()


def reset_network(*args):
    pass


class XenAPIVMTestCase(test.TestCase):
    """
    Unit tests for VM operations
    """
    def setUp(self):
        super(XenAPIVMTestCase, self).setUp()
        self.manager = manager.AuthManager()
        self.user = self.manager.create_user('fake', 'fake', 'fake',
                                             admin=True)
        self.project = self.manager.create_project('fake', 'fake', 'fake')
        self.network = utils.import_object(FLAGS.network_manager)
        self.stubs = stubout.StubOutForTesting()
        FLAGS.xenapi_connection_url = 'test_url'
        FLAGS.xenapi_connection_password = 'test_pass'
        xenapi_fake.reset()
        xenapi_fake.create_local_srs()
        db_fakes.stub_out_db_instance_api(self.stubs)
        xenapi_fake.create_network('fake', FLAGS.flat_network_bridge)
        stubs.stubout_session(self.stubs, stubs.FakeSessionForVMTests)
        stubs.stubout_get_this_vm_uuid(self.stubs)
        stubs.stubout_stream_disk(self.stubs)
        stubs.stubout_is_vdi_pv(self.stubs)
        self.stubs.Set(VMOps, 'reset_network', reset_network)
        glance_stubs.stubout_glance_client(self.stubs,
                                           glance_stubs.FakeGlance)
        self.conn = xenapi_conn.get_connection(False)

    def test_list_instances_0(self):
        instances = self.conn.list_instances()
        self.assertEquals(instances, [])

    def test_get_diagnostics(self):
        instance = self._create_instance()
        self.conn.get_diagnostics(instance)

    def test_instance_snapshot(self):
        stubs.stubout_instance_snapshot(self.stubs)
        instance = self._create_instance()

        name = "MySnapshot"
        template_vm_ref = self.conn.snapshot(instance, name)

        def ensure_vm_was_torn_down():
            vm_labels = []
            for vm_ref in xenapi_fake.get_all('VM'):
                vm_rec = xenapi_fake.get_record('VM', vm_ref)
                if not vm_rec["is_control_domain"]:
                    vm_labels.append(vm_rec["name_label"])

            self.assertEquals(vm_labels, [1])

        def ensure_vbd_was_torn_down():
            vbd_labels = []
            for vbd_ref in xenapi_fake.get_all('VBD'):
                vbd_rec = xenapi_fake.get_record('VBD', vbd_ref)
                vbd_labels.append(vbd_rec["vm_name_label"])

            self.assertEquals(vbd_labels, [1])

        def ensure_vdi_was_torn_down():
            for vdi_ref in xenapi_fake.get_all('VDI'):
                vdi_rec = xenapi_fake.get_record('VDI', vdi_ref)
                name_label = vdi_rec["name_label"]
                self.assert_(not name_label.endswith('snapshot'))

        def check():
            ensure_vm_was_torn_down()
            ensure_vbd_was_torn_down()
            ensure_vdi_was_torn_down()

        check()

    def create_vm_record(self, conn, os_type):
        instances = conn.list_instances()
        self.assertEquals(instances, [1])

        # Get Nova record for VM
        vm_info = conn.get_info(1)

        # Get XenAPI record for VM
        vms = [rec for ref, rec
               in xenapi_fake.get_all_records('VM').iteritems()
               if not rec['is_control_domain']]
        vm = vms[0]
        self.vm_info = vm_info
        self.vm = vm

    def check_vm_record(self, conn):
        # Check that m1.large above turned into the right thing.
        instance_type = db.instance_type_get_by_name(conn, 'm1.large')
        mem_kib = long(instance_type['memory_mb']) << 10
        mem_bytes = str(mem_kib << 10)
        vcpus = instance_type['vcpus']
        self.assertEquals(self.vm_info['max_mem'], mem_kib)
        self.assertEquals(self.vm_info['mem'], mem_kib)
        self.assertEquals(self.vm['memory_static_max'], mem_bytes)
        self.assertEquals(self.vm['memory_dynamic_max'], mem_bytes)
        self.assertEquals(self.vm['memory_dynamic_min'], mem_bytes)
        self.assertEquals(self.vm['VCPUs_max'], str(vcpus))
        self.assertEquals(self.vm['VCPUs_at_startup'], str(vcpus))

        # Check that the VM is running according to Nova
        self.assertEquals(self.vm_info['state'], power_state.RUNNING)

        # Check that the VM is running according to XenAPI.
        self.assertEquals(self.vm['power_state'], 'Running')

    def check_vm_params_for_windows(self):
        self.assertEquals(self.vm['platform']['nx'], 'true')
        self.assertEquals(self.vm['HVM_boot_params'], {'order': 'dc'})
        self.assertEquals(self.vm['HVM_boot_policy'], 'BIOS order')

        # check that these are not set
        self.assertEquals(self.vm['PV_args'], '')
        self.assertEquals(self.vm['PV_bootloader'], '')
        self.assertEquals(self.vm['PV_kernel'], '')
        self.assertEquals(self.vm['PV_ramdisk'], '')

    def check_vm_params_for_linux(self):
        self.assertEquals(self.vm['platform']['nx'], 'false')
        self.assertEquals(self.vm['PV_args'], 'clocksource=jiffies')
        self.assertEquals(self.vm['PV_bootloader'], 'pygrub')

        # check that these are not set
        self.assertEquals(self.vm['PV_kernel'], '')
        self.assertEquals(self.vm['PV_ramdisk'], '')
        self.assertEquals(self.vm['HVM_boot_params'], {})
        self.assertEquals(self.vm['HVM_boot_policy'], '')

    def check_vm_params_for_linux_with_external_kernel(self):
        self.assertEquals(self.vm['platform']['nx'], 'false')
        self.assertEquals(self.vm['PV_args'], 'root=/dev/xvda1')
        self.assertNotEquals(self.vm['PV_kernel'], '')
        self.assertNotEquals(self.vm['PV_ramdisk'], '')

        # check that these are not set
        self.assertEquals(self.vm['HVM_boot_params'], {})
        self.assertEquals(self.vm['HVM_boot_policy'], '')

    def _check_no_unbound_vdi(self):
        url = FLAGS.xenapi_connection_url
        username = FLAGS.xenapi_connection_username
        password = FLAGS.xenapi_connection_password
        session = xenapi_conn.XenAPISession(url, username, password)
        vdi_refs = session.call_xenapi('VDI.get_all')
        for vdi_ref in vdi_refs:
            vdi_rec = session.call_xenapi('VDI.get_record', vdi_ref)
            if 'VBDs' in vdi_rec:
                self.assertEquals(vdi_rec['VBDs'], {})
            else:
                self.fail('Found unexpected unbound VDI:%s' % vdi_rec['uuid'])

    def _test_spawn(self, image_id, kernel_id, ramdisk_id,
                    instance_type="m1.large", os_type="linux"):
        stubs.stubout_session(self.stubs, stubs.FakeSessionForVMTests)
        values = {'name': 1,
                  'id': 1,
                  'project_id': self.project.id,
                  'user_id': self.user.id,
                  'image_id': image_id,
                  'kernel_id': kernel_id,
                  'ramdisk_id': ramdisk_id,
                  'instance_type': instance_type,
                  'mac_address': 'aa:bb:cc:dd:ee:ff',
<<<<<<< HEAD
                  'os_type': os_type,
                  }
=======
                  'os_type': os_type}

>>>>>>> 568528bb
        conn = xenapi_conn.get_connection(False)
        instance = db.instance_create(values)
        conn.spawn(instance)
        self.create_vm_record(conn, os_type)
        self.check_vm_record(conn)

    def test_spawn_not_enough_memory(self):
        FLAGS.xenapi_image_service = 'glance'
        self.assertRaises(Exception,
                          self._test_spawn,
                          1, 2, 3, "m1.xlarge")

    def test_spawn_fail_cleanup_1(self):
        """Simulates an error while downloading image
        Verifies VDI create are properly cleaned up"""
        FLAGS.xenapi_image_service = 'glance'
        stubs.stubout_fetch_image_glance_disk(self.stubs)
        self.assertRaises(Exception,
                          self._test_spawn, 1, 2, 3)
        #ensure there is no VDI without a VBD
        self._check_no_unbound_vdi()

    def test_spawn_fail_cleanup_2(self):
        """Simulates an error while creating VM record.
        Verifies VDI create are properly cleaned up"""
        FLAGS.xenapi_image_service = 'glance'
        stubs.stubout_create_vm(self.stubs)
        self.assertRaises(Exception,
                          self._test_spawn, 1, 2, 3)
        #ensure there is no VDI without a VBD
        self._check_no_unbound_vdi()

    def test_spawn_raw_objectstore(self):
        FLAGS.xenapi_image_service = 'objectstore'
        self._test_spawn(1, None, None)

    def test_spawn_objectstore(self):
        FLAGS.xenapi_image_service = 'objectstore'
        self._test_spawn(1, 2, 3)

    @stub_vm_utils_with_vdi_attached_here
    def test_spawn_raw_glance(self):
        FLAGS.xenapi_image_service = 'glance'
        self._test_spawn(glance_stubs.FakeGlance.IMAGE_RAW, None, None)
        self.check_vm_params_for_linux()

    def test_spawn_vhd_glance_linux(self):
        FLAGS.xenapi_image_service = 'glance'
        self._test_spawn(glance_stubs.FakeGlance.IMAGE_VHD, None, None,
                         os_type="linux")
        self.check_vm_params_for_linux()

    def test_spawn_vhd_glance_windows(self):
        FLAGS.xenapi_image_service = 'glance'
        self._test_spawn(glance_stubs.FakeGlance.IMAGE_VHD, None, None,
                         os_type="windows")
        self.check_vm_params_for_windows()

    def test_spawn_glance(self):
        FLAGS.xenapi_image_service = 'glance'
        self._test_spawn(glance_stubs.FakeGlance.IMAGE_MACHINE,
                         glance_stubs.FakeGlance.IMAGE_KERNEL,
                         glance_stubs.FakeGlance.IMAGE_RAMDISK)
        self.check_vm_params_for_linux_with_external_kernel()

    def tearDown(self):
        super(XenAPIVMTestCase, self).tearDown()
        self.manager.delete_project(self.project)
        self.manager.delete_user(self.user)
        self.vm_info = None
        self.vm = None
        self.stubs.UnsetAll()

    def _create_instance(self):
        """Creates and spawns a test instance"""
        values = {
            'name': 1,
            'id': 1,
            'project_id': self.project.id,
            'user_id': self.user.id,
            'image_id': 1,
            'kernel_id': 2,
            'ramdisk_id': 3,
            'instance_type': 'm1.large',
            'mac_address': 'aa:bb:cc:dd:ee:ff',
            'os_type': 'linux'}
        instance = db.instance_create(values)
        self.conn.spawn(instance)
        return instance


class XenAPIDiffieHellmanTestCase(test.TestCase):
    """
    Unit tests for Diffie-Hellman code
    """
    def setUp(self):
        super(XenAPIDiffieHellmanTestCase, self).setUp()
        self.alice = SimpleDH()
        self.bob = SimpleDH()

    def test_shared(self):
        alice_pub = self.alice.get_public()
        bob_pub = self.bob.get_public()
        alice_shared = self.alice.compute_shared(bob_pub)
        bob_shared = self.bob.compute_shared(alice_pub)
        self.assertEquals(alice_shared, bob_shared)

    def test_encryption(self):
        msg = "This is a top-secret message"
        enc = self.alice.encrypt(msg)
        dec = self.bob.decrypt(enc)
        self.assertEquals(dec, msg)

    def tearDown(self):
        super(XenAPIDiffieHellmanTestCase, self).tearDown()


class XenAPIMigrateInstance(test.TestCase):
    """
    Unit test for verifying migration-related actions
    """

    def setUp(self):
        super(XenAPIMigrateInstance, self).setUp()
        self.stubs = stubout.StubOutForTesting()
        FLAGS.target_host = '127.0.0.1'
        FLAGS.xenapi_connection_url = 'test_url'
        FLAGS.xenapi_connection_password = 'test_pass'
        db_fakes.stub_out_db_instance_api(self.stubs)
        stubs.stub_out_get_target(self.stubs)
        xenapi_fake.reset()
        self.manager = manager.AuthManager()
        self.user = self.manager.create_user('fake', 'fake', 'fake',
                                             admin=True)
        self.project = self.manager.create_project('fake', 'fake', 'fake')
        self.values = {'name': 1, 'id': 1,
                  'project_id': self.project.id,
                  'user_id': self.user.id,
                  'image_id': 1,
                  'kernel_id': None,
                  'ramdisk_id': None,
                  'instance_type': 'm1.large',
                  'mac_address': 'aa:bb:cc:dd:ee:ff',
<<<<<<< HEAD
                  'os_type': 'linux',
                  }
=======
                  'os_type': 'linux'}

>>>>>>> 568528bb
        stubs.stub_out_migration_methods(self.stubs)
        glance_stubs.stubout_glance_client(self.stubs,
                                           glance_stubs.FakeGlance)

    def tearDown(self):
        super(XenAPIMigrateInstance, self).tearDown()
        self.manager.delete_project(self.project)
        self.manager.delete_user(self.user)
        self.stubs.UnsetAll()

    def test_migrate_disk_and_power_off(self):
        instance = db.instance_create(self.values)
        stubs.stubout_session(self.stubs, stubs.FakeSessionForMigrationTests)
        conn = xenapi_conn.get_connection(False)
        conn.migrate_disk_and_power_off(instance, '127.0.0.1')

    def test_finish_resize(self):
        instance = db.instance_create(self.values)
        stubs.stubout_session(self.stubs, stubs.FakeSessionForMigrationTests)
        conn = xenapi_conn.get_connection(False)
        conn.finish_resize(instance, dict(base_copy='hurr', cow='durr'))


class XenAPIDetermineDiskImageTestCase(test.TestCase):
    """
    Unit tests for code that detects the ImageType
    """
    def setUp(self):
        super(XenAPIDetermineDiskImageTestCase, self).setUp()
        glance_stubs.stubout_glance_client(self.stubs,
                                           glance_stubs.FakeGlance)

        class FakeInstance(object):
            pass

        self.fake_instance = FakeInstance()
        self.fake_instance.id = 42
        self.fake_instance.os_type = 'linux'

    def assert_disk_type(self, disk_type):
        dt = vm_utils.VMHelper.determine_disk_image_type(
            self.fake_instance)
        self.assertEqual(disk_type, dt)

    def test_instance_disk(self):
        """
        If a kernel is specified then the image type is DISK (aka machine)
        """
        FLAGS.xenapi_image_service = 'objectstore'
        self.fake_instance.image_id = glance_stubs.FakeGlance.IMAGE_MACHINE
        self.fake_instance.kernel_id = glance_stubs.FakeGlance.IMAGE_KERNEL
        self.assert_disk_type(vm_utils.ImageType.DISK)

    def test_instance_disk_raw(self):
        """
        If the kernel isn't specified, and we're not using Glance, then
        DISK_RAW is assumed.
        """
        FLAGS.xenapi_image_service = 'objectstore'
        self.fake_instance.image_id = glance_stubs.FakeGlance.IMAGE_RAW
        self.fake_instance.kernel_id = None
        self.assert_disk_type(vm_utils.ImageType.DISK_RAW)

    def test_glance_disk_raw(self):
        """
        If we're using Glance, then defer to the image_type field, which in
        this case will be 'raw'.
        """
        FLAGS.xenapi_image_service = 'glance'
        self.fake_instance.image_id = glance_stubs.FakeGlance.IMAGE_RAW
        self.fake_instance.kernel_id = None
        self.assert_disk_type(vm_utils.ImageType.DISK_RAW)

    def test_glance_disk_vhd(self):
        """
        If we're using Glance, then defer to the image_type field, which in
        this case will be 'vhd'.
        """
        FLAGS.xenapi_image_service = 'glance'
        self.fake_instance.image_id = glance_stubs.FakeGlance.IMAGE_VHD
        self.fake_instance.kernel_id = None
        self.assert_disk_type(vm_utils.ImageType.DISK_VHD)<|MERGE_RESOLUTION|>--- conflicted
+++ resolved
@@ -78,12 +78,7 @@
                   'ramdisk_id': 3,
                   'instance_type': 'm1.large',
                   'mac_address': 'aa:bb:cc:dd:ee:ff',
-<<<<<<< HEAD
-                  'os_type': 'linux',
-                  }
-=======
                   'os_type': 'linux'}
->>>>>>> 568528bb
 
     def _create_volume(self, size='0'):
         """Create a volume object."""
@@ -332,13 +327,8 @@
                   'ramdisk_id': ramdisk_id,
                   'instance_type': instance_type,
                   'mac_address': 'aa:bb:cc:dd:ee:ff',
-<<<<<<< HEAD
-                  'os_type': os_type,
-                  }
-=======
                   'os_type': os_type}
 
->>>>>>> 568528bb
         conn = xenapi_conn.get_connection(False)
         instance = db.instance_create(values)
         conn.spawn(instance)
@@ -482,13 +472,8 @@
                   'ramdisk_id': None,
                   'instance_type': 'm1.large',
                   'mac_address': 'aa:bb:cc:dd:ee:ff',
-<<<<<<< HEAD
-                  'os_type': 'linux',
-                  }
-=======
                   'os_type': 'linux'}
 
->>>>>>> 568528bb
         stubs.stub_out_migration_methods(self.stubs)
         glance_stubs.stubout_glance_client(self.stubs,
                                            glance_stubs.FakeGlance)
