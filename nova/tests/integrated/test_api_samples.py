--- conflicted
+++ resolved
@@ -3171,7 +3171,6 @@
 
 
 class InstanceActionsSampleXmlTest(InstanceActionsSampleJsonTest):
-<<<<<<< HEAD
         ctype = 'xml'
 
 
@@ -3209,8 +3208,6 @@
 
 
 class ConfigDriveSampleXmlTest(ConfigDriveSampleJsonTest):
-    ctype = 'xml'
-=======
     ctype = 'xml'
 
 
@@ -3304,5 +3301,4 @@
 
 
 class FlavorAccessSampleXmlTests(FlavorAccessSampleJsonTests):
-    ctype = "xml"
->>>>>>> de56abd4
+    ctype = "xml"