# vim: tabstop=4 shiftwidth=4 softtabstop=4

# Copyright 2010 United States Government as represented by the
# Administrator of the National Aeronautics and Space Administration.
# All Rights Reserved.
# Copyright (c) 2010 Citrix Systems, Inc.
#
#    Licensed under the Apache License, Version 2.0 (the "License"); you may
#    not use this file except in compliance with the License. You may obtain
#    a copy of the License at
#
#         http://www.apache.org/licenses/LICENSE-2.0
#
#    Unless required by applicable law or agreed to in writing, software
#    distributed under the License is distributed on an "AS IS" BASIS, WITHOUT
#    WARRANTIES OR CONDITIONS OF ANY KIND, either express or implied. See the
#    License for the specific language governing permissions and limitations
#    under the License.

"""
A connection to a hypervisor through libvirt.

Supports KVM, LXC, QEMU, UML, and XEN.

**Related Flags**

:libvirt_type:  Libvirt domain type.  Can be kvm, qemu, uml, xen
                (default: kvm).
:libvirt_uri:  Override for the default libvirt URI (depends on libvirt_type).
:libvirt_xml_template:  Libvirt XML Template.
:rescue_image_id:  Rescue ami image (default: ami-rescue).
:rescue_kernel_id:  Rescue aki image (default: aki-rescue).
:rescue_ramdisk_id:  Rescue ari image (default: ari-rescue).
:injected_network_template:  Template file for injected network
:allow_project_net_traffic:  Whether to allow in project network traffic

"""

import multiprocessing
import os
import random
import shutil
import subprocess
import sys
import tempfile
import time
import uuid
from xml.dom import minidom
from xml.etree import ElementTree

from eventlet import greenthread
from eventlet import tpool

import IPy

from nova import context
from nova import db
from nova import exception
from nova import flags
from nova import log as logging
from nova import utils
from nova import vnc
from nova.auth import manager
from nova.compute import instance_types
from nova.compute import power_state
from nova.virt import disk
from nova.virt import driver
from nova.virt import images

libvirt = None
libxml2 = None
Template = None

LOG = logging.getLogger('nova.virt.libvirt_conn')

FLAGS = flags.FLAGS
flags.DECLARE('live_migration_retry_count', 'nova.compute.manager')
# TODO(vish): These flags should probably go into a shared location
flags.DEFINE_string('rescue_image_id', 'ami-rescue', 'Rescue ami image')
flags.DEFINE_string('rescue_kernel_id', 'aki-rescue', 'Rescue aki image')
flags.DEFINE_string('rescue_ramdisk_id', 'ari-rescue', 'Rescue ari image')

flags.DEFINE_string('libvirt_xml_template',
                    utils.abspath('virt/libvirt.xml.template'),
                    'Libvirt XML Template')
flags.DEFINE_string('libvirt_type',
                    'kvm',
                    'Libvirt domain type (valid options are: '
                    'kvm, lxc, qemu, uml, xen)')
flags.DEFINE_string('libvirt_uri',
                    '',
                    'Override the default libvirt URI (which is dependent'
                    ' on libvirt_type)')
flags.DEFINE_bool('allow_project_net_traffic',
                  True,
                  'Whether to allow in project network traffic')
flags.DEFINE_bool('use_cow_images',
                  True,
                  'Whether to use cow images')
flags.DEFINE_string('ajaxterm_portrange',
                    '10000-12000',
                    'Range of ports that ajaxterm should randomly try to bind')
flags.DEFINE_string('firewall_driver',
                    'nova.virt.libvirt_conn.IptablesFirewallDriver',
                    'Firewall driver (defaults to iptables)')
flags.DEFINE_string('cpuinfo_xml_template',
                    utils.abspath('virt/cpuinfo.xml.template'),
                    'CpuInfo XML Template (Used only live migration now)')
flags.DEFINE_string('live_migration_uri',
                    "qemu+tcp://%s/system",
                    'Define protocol used by live_migration feature')
flags.DEFINE_string('live_migration_flag',
                    "VIR_MIGRATE_UNDEFINE_SOURCE, VIR_MIGRATE_PEER2PEER",
                    'Define live migration behavior.')
flags.DEFINE_integer('live_migration_bandwidth', 0,
                    'Define live migration behavior')
flags.DEFINE_string('qemu_img', 'qemu-img',
                    'binary to use for qemu-img commands')
flags.DEFINE_bool('start_guests_on_host_boot', False,
                  'Whether to restart guests when the host reboots')


def get_connection(read_only):
    # These are loaded late so that there's no need to install these
    # libraries when not using libvirt.
    # Cheetah is separate because the unit tests want to load Cheetah,
    # but not libvirt.
    global libvirt
    global libxml2
    if libvirt is None:
        libvirt = __import__('libvirt')
    if libxml2 is None:
        libxml2 = __import__('libxml2')
    _late_load_cheetah()
    return LibvirtConnection(read_only)


def _late_load_cheetah():
    global Template
    if Template is None:
        t = __import__('Cheetah.Template', globals(), locals(),
                       ['Template'], -1)
        Template = t.Template


def _get_net_and_mask(cidr):
    net = IPy.IP(cidr)
    return str(net.net()), str(net.netmask())


def _get_net_and_prefixlen(cidr):
    net = IPy.IP(cidr)
    return str(net.net()), str(net.prefixlen())


def _get_ip_version(cidr):
    net = IPy.IP(cidr)
    return int(net.version())


def _get_network_info(instance):
    # TODO(adiantum) If we will keep this function
    # we should cache network_info
    admin_context = context.get_admin_context()

    ip_addresses = db.fixed_ip_get_all_by_instance(admin_context,
                                                   instance['id'])
    networks = db.network_get_all_by_instance(admin_context,
                                              instance['id'])
    flavor = db.instance_type_get_by_id(admin_context,
                                        instance['instance_type_id'])
    network_info = []

    for network in networks:
        network_ips = [ip for ip in ip_addresses
                       if ip['network_id'] == network['id']]

        def ip_dict(ip):
            return {
                'ip': ip['address'],
                'netmask': network['netmask'],
                'enabled': '1'}

        def ip6_dict():
            prefix = network['cidr_v6']
            mac = instance['mac_address']
            return  {
                'ip': utils.to_global_ipv6(prefix, mac),
                'netmask': network['netmask_v6'],
                'enabled': '1'}

        mapping = {
            'label': network['label'],
            'gateway': network['gateway'],
            'broadcast': network['broadcast'],
            'mac': instance['mac_address'],
            'rxtx_cap': flavor['rxtx_cap'],
            'dns': [network['dns']],
            'ips': [ip_dict(ip) for ip in network_ips]}

        if FLAGS.use_ipv6:
            mapping['ip6s'] = [ip6_dict()]
            mapping['gateway6'] = network['gateway_v6']

        network_info.append((network, mapping))
    return network_info


class LibvirtConnection(driver.ComputeDriver):

    def __init__(self, read_only):
        super(LibvirtConnection, self).__init__()
        self.libvirt_uri = self.get_uri()

        self.libvirt_xml = open(FLAGS.libvirt_xml_template).read()
        self.cpuinfo_xml = open(FLAGS.cpuinfo_xml_template).read()
        self._wrapped_conn = None
        self.read_only = read_only

        fw_class = utils.import_class(FLAGS.firewall_driver)
        self.firewall_driver = fw_class(get_connection=self._get_connection)

    def init_host(self, host):
        # Adopt existing VM's running here
        ctxt = context.get_admin_context()
        for instance in db.instance_get_all_by_host(ctxt, host):
            try:
                LOG.debug(_('Checking state of %s'), instance['name'])
                state = self.get_info(instance['name'])['state']
            except exception.NotFound:
                state = power_state.SHUTOFF

            LOG.debug(_('Current state of %(name)s was %(state)s.'),
                          {'name': instance['name'], 'state': state})
            db.instance_set_state(ctxt, instance['id'], state)

            # NOTE(justinsb): We no longer delete SHUTOFF instances,
            # the user may want to power them back on

            if state != power_state.RUNNING:
                continue
            self.firewall_driver.prepare_instance_filter(instance)
            self.firewall_driver.apply_instance_filter(instance)

    def _get_connection(self):
        if not self._wrapped_conn or not self._test_connection():
            LOG.debug(_('Connecting to libvirt: %s'), self.libvirt_uri)
            self._wrapped_conn = self._connect(self.libvirt_uri,
                                               self.read_only)
        return self._wrapped_conn
    _conn = property(_get_connection)

    def _test_connection(self):
        try:
            self._wrapped_conn.getInfo()
            return True
        except libvirt.libvirtError as e:
            if e.get_error_code() == libvirt.VIR_ERR_SYSTEM_ERROR and \
               e.get_error_domain() == libvirt.VIR_FROM_REMOTE:
                LOG.debug(_('Connection to libvirt broke'))
                return False
            raise

    def get_uri(self):
        if FLAGS.libvirt_type == 'uml':
            uri = FLAGS.libvirt_uri or 'uml:///system'
        elif FLAGS.libvirt_type == 'xen':
            uri = FLAGS.libvirt_uri or 'xen:///'
        elif FLAGS.libvirt_type == 'lxc':
            uri = FLAGS.libvirt_uri or 'lxc:///'
        else:
            uri = FLAGS.libvirt_uri or 'qemu:///system'
        return uri

    def _connect(self, uri, read_only):
        auth = [[libvirt.VIR_CRED_AUTHNAME, libvirt.VIR_CRED_NOECHOPROMPT],
                'root',
                None]

        if read_only:
            return libvirt.openReadOnly(uri)
        else:
            return libvirt.openAuth(uri, auth, 0)

    def list_instances(self):
        return [self._conn.lookupByID(x).name()
                for x in self._conn.listDomainsID()]

    def _map_to_instance_info(self, domain):
        """Gets info from a virsh domain object into an InstanceInfo"""

        # domain.info() returns a list of:
        #    state:       one of the state values (virDomainState)
        #    maxMemory:   the maximum memory used by the domain
        #    memory:      the current amount of memory used by the domain
        #    nbVirtCPU:   the number of virtual CPU
        #    puTime:      the time used by the domain in nanoseconds

        (state, _max_mem, _mem, _num_cpu, _cpu_time) = domain.info()
        name = domain.name()

        return driver.InstanceInfo(name, state)

    def list_instances_detail(self):
        infos = []
        for domain_id in self._conn.listDomainsID():
            domain = self._conn.lookupByID(domain_id)
            info = self._map_to_instance_info(domain)
            infos.append(info)
        return infos

    def destroy(self, instance, cleanup=True):
        instance_name = instance['name']

        try:
            virt_dom = self._lookup_by_name(instance_name)
        except exception.NotFound:
            virt_dom = None

        # If the instance is already terminated, we're still happy
        # Otherwise, destroy it
        if virt_dom is not None:
            try:
                virt_dom.destroy()
            except libvirt.libvirtError as e:
                is_okay = False
                errcode = e.get_error_code()
                if errcode == libvirt.VIR_ERR_OPERATION_INVALID:
                    # If the instance if already shut off, we get this:
                    # Code=55 Error=Requested operation is not valid:
                    # domain is not running
                    (state, _max_mem, _mem, _cpus, _t) = virt_dom.info()
                    if state == power_state.SHUTOFF:
                        is_okay = True

                if not is_okay:
                    LOG.warning(_("Error from libvirt during destroy of "
                                  "%(instance_name)s. Code=%(errcode)s "
                                  "Error=%(e)s") %
                                locals())
                    raise

            try:
                # NOTE(justinsb): We remove the domain definition. We probably
                # would do better to keep it if cleanup=False (e.g. volumes?)
                # (e.g. #2 - not losing machines on failure)
                virt_dom.undefine()
            except libvirt.libvirtError as e:
                errcode = e.get_error_code()
                LOG.warning(_("Error from libvirt during undefine of "
                              "%(instance_name)s. Code=%(errcode)s "
                              "Error=%(e)s") %
                            locals())
                raise

        def _wait_for_destroy():
            """Called at an interval until the VM is gone."""
            instance_name = instance['name']

            try:
                state = self.get_info(instance_name)['state']
            except exception.NotFound:
                msg = _("Instance %s destroyed successfully.") % instance_name
                LOG.info(msg)
                raise utils.LoopingCallDone

        timer = utils.LoopingCall(_wait_for_destroy)
        timer.start(interval=0.5, now=True)

        self.firewall_driver.unfilter_instance(instance)

        if cleanup:
            self._cleanup(instance)

        return True

    def _cleanup(self, instance):
        target = os.path.join(FLAGS.instances_path, instance['name'])
        instance_name = instance['name']
        LOG.info(_('instance %(instance_name)s: deleting instance files'
                ' %(target)s') % locals())
        if FLAGS.libvirt_type == 'lxc':
            disk.destroy_container(target, instance, nbd=FLAGS.use_cow_images)
        if os.path.exists(target):
            shutil.rmtree(target)

    @exception.wrap_exception
    def attach_volume(self, instance_name, device_path, mountpoint):
        virt_dom = self._lookup_by_name(instance_name)
        mount_device = mountpoint.rpartition("/")[2]
        if device_path.startswith('/dev/'):
            xml = """<disk type='block'>
                         <driver name='qemu' type='raw'/>
                         <source dev='%s'/>
                         <target dev='%s' bus='virtio'/>
                     </disk>""" % (device_path, mount_device)
        elif ':' in device_path:
            (protocol, name) = device_path.split(':')
            xml = """<disk type='network'>
                         <driver name='qemu' type='raw'/>
                         <source protocol='%s' name='%s'/>
                         <target dev='%s' bus='virtio'/>
                     </disk>""" % (protocol,
                                   name,
                                   mount_device)
        else:
            raise exception.Invalid(_("Invalid device path %s") % device_path)

        virt_dom.attachDevice(xml)

    def _get_disk_xml(self, xml, device):
        """Returns the xml for the disk mounted at device"""
        try:
            doc = libxml2.parseDoc(xml)
        except:
            return None
        ctx = doc.xpathNewContext()
        try:
            ret = ctx.xpathEval('/domain/devices/disk')
            for node in ret:
                for child in node.children:
                    if child.name == 'target':
                        if child.prop('dev') == device:
                            return str(node)
        finally:
            if ctx is not None:
                ctx.xpathFreeContext()
            if doc is not None:
                doc.freeDoc()

    @exception.wrap_exception
    def detach_volume(self, instance_name, mountpoint):
        virt_dom = self._lookup_by_name(instance_name)
        mount_device = mountpoint.rpartition("/")[2]
        xml = self._get_disk_xml(virt_dom.XMLDesc(0), mount_device)
        if not xml:
            raise exception.NotFound(_("No disk at %s") % mount_device)
        virt_dom.detachDevice(xml)

    @exception.wrap_exception
    def snapshot(self, instance, image_id):
        """Create snapshot from a running VM instance.

        This command only works with qemu 0.14+, the qemu_img flag is
        provided so that a locally compiled binary of qemu-img can be used
        to support this command.

        """
        image_service = utils.import_object(FLAGS.image_service)
        virt_dom = self._lookup_by_name(instance['name'])
        elevated = context.get_admin_context()

        base = image_service.show(elevated, instance['image_id'])

        metadata = {'disk_format': base['disk_format'],
                    'container_format': base['container_format'],
                    'is_public': False,
                    'name': '%s.%s' % (base['name'], image_id),
                    'properties': {'architecture': base['architecture'],
                                   'kernel_id': instance['kernel_id'],
                                   'image_location': 'snapshot',
                                   'image_state': 'available',
                                   'owner_id': instance['project_id'],
                                   'ramdisk_id': instance['ramdisk_id'],
                                   }
                    }

        # Make the snapshot
        snapshot_name = uuid.uuid4().hex
        snapshot_xml = """
        <domainsnapshot>
            <name>%s</name>
        </domainsnapshot>
        """ % snapshot_name
        snapshot_ptr = virt_dom.snapshotCreateXML(snapshot_xml, 0)

        # Find the disk
        xml_desc = virt_dom.XMLDesc(0)
        domain = ElementTree.fromstring(xml_desc)
        source = domain.find('devices/disk/source')
        disk_path = source.get('file')

        # Export the snapshot to a raw image
        temp_dir = tempfile.mkdtemp()
        out_path = os.path.join(temp_dir, snapshot_name)
        qemu_img_cmd = (FLAGS.qemu_img,
                        'convert',
                        '-f',
                        'qcow2',
                        '-O',
                        'raw',
                        '-s',
                        snapshot_name,
                        disk_path,
                        out_path)
        utils.execute(*qemu_img_cmd)

        # Upload that image to the image service
        with open(out_path) as image_file:
            image_service.update(elevated,
                                 image_id,
                                 metadata,
                                 image_file)

        # Clean up
        shutil.rmtree(temp_dir)

    @exception.wrap_exception
    def reboot(self, instance):
<<<<<<< HEAD
        virt_dom = self._conn.lookupByName(instance['name'])
        # NOTE(itoumsn): Use XML delived from the running instance
        # instead of using to_xml(instance). This is almost the ultimate
        # stupid workaround.
        xml = virt_dom.XMLDesc(0)
        # NOTE(itoumsn): self.shutdown() and wait instead of self.destroy() is
        # better because we cannot ensure flushing dirty buffers
        # in the guest OS. But, in case of KVM, shutdown() does not work...
=======
        """Reboot a virtual machine, given an instance reference.

        This method actually destroys and re-creates the domain to ensure the
        reboot happens, as the guest OS cannot ignore this action.

        """
>>>>>>> 8af2a2d7
        self.destroy(instance, False)
        self.firewall_driver.setup_basic_filtering(instance)
        self.firewall_driver.prepare_instance_filter(instance)
        self._create_new_domain(xml)
        self.firewall_driver.apply_instance_filter(instance)

        def _wait_for_reboot():
            """Called at an interval until the VM is running again."""
            instance_name = instance['name']

            try:
                state = self.get_info(instance_name)['state']
            except exception.NotFound:
                msg = _("During reboot, %s disappeared.") % instance_name
                LOG.error(msg)
                raise utils.LoopingCallDone

            if state == power_state.RUNNING:
                msg = _("Instance %s rebooted successfully.") % instance_name
                LOG.info(msg)
                raise utils.LoopingCallDone

        timer = utils.LoopingCall(_wait_for_reboot)
        return timer.start(interval=0.5, now=True)

    @exception.wrap_exception
    def pause(self, instance, callback):
        raise exception.ApiError("pause not supported for libvirt.")

    @exception.wrap_exception
    def unpause(self, instance, callback):
        raise exception.ApiError("unpause not supported for libvirt.")

    @exception.wrap_exception
    def suspend(self, instance, callback):
        raise exception.ApiError("suspend not supported for libvirt")

    @exception.wrap_exception
    def resume(self, instance, callback):
        raise exception.ApiError("resume not supported for libvirt")

    @exception.wrap_exception
    def rescue(self, instance):
        """Loads a VM using rescue images.

        A rescue is normally performed when something goes wrong with the
        primary images and data needs to be corrected/recovered. Rescuing
        should not edit or over-ride the original image, only allow for
        data recovery.

        """
        self.destroy(instance, False)

        xml = self.to_xml(instance, rescue=True)
        rescue_images = {'image_id': FLAGS.rescue_image_id,
                         'kernel_id': FLAGS.rescue_kernel_id,
                         'ramdisk_id': FLAGS.rescue_ramdisk_id}
        self._create_image(instance, xml, '.rescue', rescue_images)
        self._create_new_domain(xml)

        def _wait_for_rescue():
            """Called at an interval until the VM is running again."""
            instance_name = instance['name']

            try:
                state = self.get_info(instance_name)['state']
            except exception.NotFound:
                msg = _("During reboot, %s disappeared.") % instance_name
                LOG.error(msg)
                raise utils.LoopingCallDone

            if state == power_state.RUNNING:
                msg = _("Instance %s rescued successfully.") % instance_name
                LOG.info(msg)
                raise utils.LoopingCallDone

        timer = utils.LoopingCall(_wait_for_rescue)
        return timer.start(interval=0.5, now=True)

    @exception.wrap_exception
    def unrescue(self, instance):
        """Reboot the VM which is being rescued back into primary images.

        Because reboot destroys and re-creates instances, unresue should
        simply call reboot.

        """
        self.reboot(instance)

    @exception.wrap_exception
    def poll_rescued_instances(self, timeout):
        pass

    # NOTE(ilyaalekseyev): Implementation like in multinics
    # for xenapi(tr3buchet)
    @exception.wrap_exception
    def spawn(self, instance, network_info=None):
        xml = self.to_xml(instance, False, network_info)
        self.firewall_driver.setup_basic_filtering(instance, network_info)
        self.firewall_driver.prepare_instance_filter(instance, network_info)
        self._create_image(instance, xml, network_info)
        domain = self._create_new_domain(xml)
        LOG.debug(_("instance %s: is running"), instance['name'])
        self.firewall_driver.apply_instance_filter(instance)

        if FLAGS.start_guests_on_host_boot:
            LOG.debug(_("instance %s: setting autostart ON") %
                      instance['name'])
            domain.setAutostart(1)

        def _wait_for_boot():
            """Called at an interval until the VM is running."""
            instance_name = instance['name']

            try:
                state = self.get_info(instance_name)['state']
            except exception.NotFound:
                msg = _("During reboot, %s disappeared.") % instance_name
                LOG.error(msg)
                raise utils.LoopingCallDone

            if state == power_state.RUNNING:
                msg = _("Instance %s spawned successfully.") % instance_name
                LOG.info(msg)
                raise utils.LoopingCallDone

        timer = utils.LoopingCall(_wait_for_boot)
        return timer.start(interval=0.5, now=True)

    def _flush_xen_console(self, virsh_output):
        LOG.info(_('virsh said: %r'), virsh_output)
        virsh_output = virsh_output[0].strip()

        if virsh_output.startswith('/dev/'):
            LOG.info(_("cool, it's a device"))
            out, err = utils.execute('sudo', 'dd',
                                     "if=%s" % virsh_output,
                                     'iflag=nonblock',
                                     check_exit_code=False)
            return out
        else:
            return ''

    def _append_to_file(self, data, fpath):
        LOG.info(_('data: %(data)r, fpath: %(fpath)r') % locals())
        fp = open(fpath, 'a+')
        fp.write(data)
        return fpath

    def _dump_file(self, fpath):
        fp = open(fpath, 'r+')
        contents = fp.read()
        LOG.info(_('Contents of file %(fpath)s: %(contents)r') % locals())
        return contents

    @exception.wrap_exception
    def get_console_output(self, instance):
        console_log = os.path.join(FLAGS.instances_path, instance['name'],
                                   'console.log')

        utils.execute('sudo', 'chown', os.getuid(), console_log)

        if FLAGS.libvirt_type == 'xen':
            # Xen is special
            virsh_output = utils.execute('virsh', 'ttyconsole',
                                         instance['name'])
            data = self._flush_xen_console(virsh_output)
            fpath = self._append_to_file(data, console_log)
        elif FLAGS.libvirt_type == 'lxc':
            # LXC is also special
            LOG.info(_("Unable to read LXC console"))
        else:
            fpath = console_log

        return self._dump_file(fpath)

    @exception.wrap_exception
    def get_ajax_console(self, instance):
        def get_open_port():
            start_port, end_port = FLAGS.ajaxterm_portrange.split("-")
            for i in xrange(0, 100):  # don't loop forever
                port = random.randint(int(start_port), int(end_port))
                # netcat will exit with 0 only if the port is in use,
                # so a nonzero return value implies it is unused
                cmd = 'netcat', '0.0.0.0', port, '-w', '1'
                try:
                    stdout, stderr = utils.execute(*cmd, process_input='')
                except exception.ProcessExecutionError:
                    return port
            raise Exception(_('Unable to find an open port'))

        def get_pty_for_instance(instance_name):
            virt_dom = self._lookup_by_name(instance_name)
            xml = virt_dom.XMLDesc(0)
            dom = minidom.parseString(xml)

            for serial in dom.getElementsByTagName('serial'):
                if serial.getAttribute('type') == 'pty':
                    source = serial.getElementsByTagName('source')[0]
                    return source.getAttribute('path')

        port = get_open_port()
        token = str(uuid.uuid4())
        host = instance['host']

        ajaxterm_cmd = 'sudo socat - %s' \
                       % get_pty_for_instance(instance['name'])

        cmd = '%s/tools/ajaxterm/ajaxterm.py --command "%s" -t %s -p %s' \
              % (utils.novadir(), ajaxterm_cmd, token, port)

        subprocess.Popen(cmd, shell=True)
        return {'token': token, 'host': host, 'port': port}

    @exception.wrap_exception
    def get_vnc_console(self, instance):
        def get_vnc_port_for_instance(instance_name):
            virt_dom = self._lookup_by_name(instance_name)
            xml = virt_dom.XMLDesc(0)
            # TODO: use etree instead of minidom
            dom = minidom.parseString(xml)

            for graphic in dom.getElementsByTagName('graphics'):
                if graphic.getAttribute('type') == 'vnc':
                    return graphic.getAttribute('port')

        port = get_vnc_port_for_instance(instance['name'])
        token = str(uuid.uuid4())
        host = instance['host']

        return {'token': token, 'host': host, 'port': port}

    @staticmethod
    def _cache_image(fn, target, fname, cow=False, *args, **kwargs):
        """Wrapper for a method that creates an image that caches the image.

        This wrapper will save the image into a common store and create a
        copy for use by the hypervisor.

        The underlying method should specify a kwarg of target representing
        where the image will be saved.

        fname is used as the filename of the base image.  The filename needs
        to be unique to a given image.

        If cow is True, it will make a CoW image instead of a copy.
        """
        if not os.path.exists(target):
            base_dir = os.path.join(FLAGS.instances_path, '_base')
            if not os.path.exists(base_dir):
                os.mkdir(base_dir)
            base = os.path.join(base_dir, fname)

            @utils.synchronized(fname)
            def call_if_not_exists(base, fn, *args, **kwargs):
                if not os.path.exists(base):
                    fn(target=base, *args, **kwargs)

            call_if_not_exists(base, fn, *args, **kwargs)

            if cow:
                utils.execute('qemu-img', 'create', '-f', 'qcow2', '-o',
                              'cluster_size=2M,backing_file=%s' % base,
                              target)
            else:
                utils.execute('cp', base, target)

    def _fetch_image(self, target, image_id, user, project, size=None):
        """Grab image and optionally attempt to resize it"""
        images.fetch(image_id, target, user, project)
        if size:
            disk.extend(target, size)

    def _create_local(self, target, local_gb):
        """Create a blank image of specified size"""
        utils.execute('truncate', target, '-s', "%dG" % local_gb)
        # TODO(vish): should we format disk by default?

    def _create_image(self, inst, libvirt_xml, suffix='', disk_images=None,
                        network_info=None):
        if not network_info:
            network_info = _get_network_info(inst)

        if not suffix:
            suffix = ''

        # syntactic nicety
        def basepath(fname='', suffix=suffix):
            return os.path.join(FLAGS.instances_path,
                                inst['name'],
                                fname + suffix)

        # ensure directories exist and are writable
        utils.execute('mkdir', '-p', basepath(suffix=''))

        LOG.info(_('instance %s: Creating image'), inst['name'])
        f = open(basepath('libvirt.xml'), 'w')
        f.write(libvirt_xml)
        f.close()

        if FLAGS.libvirt_type == 'lxc':
            container_dir = '%s/rootfs' % basepath(suffix='')
            utils.execute('mkdir', '-p', container_dir)

        # NOTE(vish): No need add the suffix to console.log
        os.close(os.open(basepath('console.log', ''),
                         os.O_CREAT | os.O_WRONLY, 0660))

        user = manager.AuthManager().get_user(inst['user_id'])
        project = manager.AuthManager().get_project(inst['project_id'])

        if not disk_images:
            disk_images = {'image_id': inst['image_id'],
                           'kernel_id': inst['kernel_id'],
                           'ramdisk_id': inst['ramdisk_id']}

        if disk_images['kernel_id']:
            fname = '%08x' % int(disk_images['kernel_id'])
            self._cache_image(fn=self._fetch_image,
                              target=basepath('kernel'),
                              fname=fname,
                              image_id=disk_images['kernel_id'],
                              user=user,
                              project=project)
            if disk_images['ramdisk_id']:
                fname = '%08x' % int(disk_images['ramdisk_id'])
                self._cache_image(fn=self._fetch_image,
                                  target=basepath('ramdisk'),
                                  fname=fname,
                                  image_id=disk_images['ramdisk_id'],
                                  user=user,
                                  project=project)

        root_fname = '%08x' % int(disk_images['image_id'])
        size = FLAGS.minimum_root_size

        inst_type_id = inst['instance_type_id']
        inst_type = instance_types.get_instance_type(inst_type_id)
        if inst_type['name'] == 'm1.tiny' or suffix == '.rescue':
            size = None
            root_fname += "_sm"

        self._cache_image(fn=self._fetch_image,
                          target=basepath('disk'),
                          fname=root_fname,
                          cow=FLAGS.use_cow_images,
                          image_id=disk_images['image_id'],
                          user=user,
                          project=project,
                          size=size)

        if inst_type['local_gb']:
            self._cache_image(fn=self._create_local,
                              target=basepath('disk.local'),
                              fname="local_%s" % inst_type['local_gb'],
                              cow=FLAGS.use_cow_images,
                              local_gb=inst_type['local_gb'])

        # For now, we assume that if we're not using a kernel, we're using a
        # partitioned disk image where the target partition is the first
        # partition
        target_partition = None
        if not inst['kernel_id']:
            target_partition = "1"

        if FLAGS.libvirt_type == 'lxc':
            target_partition = None

        if inst['key_data']:
            key = str(inst['key_data'])
        else:
            key = None
        net = None

        nets = []
        ifc_template = open(FLAGS.injected_network_template).read()
        ifc_num = -1
        have_injected_networks = False
        admin_context = context.get_admin_context()
        for (network_ref, mapping) in network_info:
            ifc_num += 1

            if not network_ref['injected']:
                continue

            have_injected_networks = True
            address = mapping['ips'][0]['ip']
            address_v6 = None
            if FLAGS.use_ipv6:
                address_v6 = mapping['ip6s'][0]['ip']
            net_info = {'name': 'eth%d' % ifc_num,
                   'address': address,
                   'netmask': network_ref['netmask'],
                   'gateway': network_ref['gateway'],
                   'broadcast': network_ref['broadcast'],
                   'dns': network_ref['dns'],
                   'address_v6': address_v6,
                   'gateway_v6': network_ref['gateway_v6'],
                   'netmask_v6': network_ref['netmask_v6']}
            nets.append(net_info)

        if have_injected_networks:
            net = str(Template(ifc_template,
                               searchList=[{'interfaces': nets,
                                            'use_ipv6': FLAGS.use_ipv6}]))

        if key or net:
            inst_name = inst['name']
            img_id = inst.image_id
            if key:
                LOG.info(_('instance %(inst_name)s: injecting key into'
                        ' image %(img_id)s') % locals())
            if net:
                LOG.info(_('instance %(inst_name)s: injecting net into'
                        ' image %(img_id)s') % locals())
            try:
                disk.inject_data(basepath('disk'), key, net,
                                 partition=target_partition,
                                 nbd=FLAGS.use_cow_images)

                if FLAGS.libvirt_type == 'lxc':
                    disk.setup_container(basepath('disk'),
                                        container_dir=container_dir,
                                        nbd=FLAGS.use_cow_images)
            except Exception as e:
                # This could be a windows image, or a vmdk format disk
                LOG.warn(_('instance %(inst_name)s: ignoring error injecting'
                        ' data into image %(img_id)s (%(e)s)') % locals())

        if FLAGS.libvirt_type == 'uml':
            utils.execute('sudo', 'chown', 'root', basepath('disk'))

    def _get_nic_for_xml(self, network, mapping):
        # Assume that the gateway also acts as the dhcp server.
        dhcp_server = network['gateway']
        gateway_v6 = network['gateway_v6']
        mac_id = mapping['mac'].replace(':', '')

        if FLAGS.allow_project_net_traffic:
            if FLAGS.use_ipv6:
                net, mask = _get_net_and_mask(network['cidr'])
                net_v6, prefixlen_v6 = _get_net_and_prefixlen(
                                           network['cidr_v6'])
                extra_params = ("<parameter name=\"PROJNET\" "
                            "value=\"%s\" />\n"
                            "<parameter name=\"PROJMASK\" "
                            "value=\"%s\" />\n"
                            "<parameter name=\"PROJNETV6\" "
                            "value=\"%s\" />\n"
                            "<parameter name=\"PROJMASKV6\" "
                            "value=\"%s\" />\n") % \
                              (net, mask, net_v6, prefixlen_v6)
            else:
                net, mask = _get_net_and_mask(network['cidr'])
                extra_params = ("<parameter name=\"PROJNET\" "
                            "value=\"%s\" />\n"
                            "<parameter name=\"PROJMASK\" "
                            "value=\"%s\" />\n") % \
                              (net, mask)
        else:
            extra_params = "\n"

        result = {
            'id': mac_id,
            'bridge_name': network['bridge'],
            'mac_address': mapping['mac'],
            'ip_address': mapping['ips'][0]['ip'],
            'dhcp_server': dhcp_server,
            'extra_params': extra_params,
        }

        if gateway_v6:
            result['gateway_v6'] = gateway_v6 + "/128"

        return result

    def to_xml(self, instance, rescue=False, network_info=None):
        # TODO(termie): cache?
        LOG.debug(_('instance %s: starting toXML method'), instance['name'])

        # TODO(adiantum) remove network_info creation code
        # when multinics will be completed
        if not network_info:
            network_info = _get_network_info(instance)

        nics = []
        for (network, mapping) in network_info:
            nics.append(self._get_nic_for_xml(network,
                                              mapping))
        # FIXME(vish): stick this in db
        inst_type_id = instance['instance_type_id']
        inst_type = instance_types.get_instance_type(inst_type_id)

        if FLAGS.use_cow_images:
            driver_type = 'qcow2'
        else:
            driver_type = 'raw'

        xml_info = {'type': FLAGS.libvirt_type,
                    'name': instance['name'],
                    'basepath': os.path.join(FLAGS.instances_path,
                                             instance['name']),
                    'memory_kb': inst_type['memory_mb'] * 1024,
                    'vcpus': inst_type['vcpus'],
                    'rescue': rescue,
                    'local': inst_type['local_gb'],
                    'driver_type': driver_type,
                    'nics': nics}

        if FLAGS.vnc_enabled:
            if FLAGS.libvirt_type != 'lxc':
                xml_info['vncserver_host'] = FLAGS.vncserver_host
        if not rescue:
            if instance['kernel_id']:
                xml_info['kernel'] = xml_info['basepath'] + "/kernel"

            if instance['ramdisk_id']:
                xml_info['ramdisk'] = xml_info['basepath'] + "/ramdisk"

            xml_info['disk'] = xml_info['basepath'] + "/disk"

        xml = str(Template(self.libvirt_xml, searchList=[xml_info]))
        LOG.debug(_('instance %s: finished toXML method'),
                        instance['name'])
        return xml

    def _lookup_by_name(self, instance_name):
        """Retrieve libvirt domain object given an instance name.

        All libvirt error handling should be handled in this method and
        relevant nova exceptions should be raised in response.

        """
        try:
            return self._conn.lookupByName(instance_name)
        except libvirt.libvirtError as ex:
            error_code = ex.get_error_code()
            if error_code == libvirt.VIR_ERR_NO_DOMAIN:
                msg = _("Instance %s not found") % instance_name
                raise exception.NotFound(msg)

            msg = _("Error from libvirt while looking up %(instance_name)s: "
                    "[Error Code %(error_code)s] %(ex)s") % locals()
            raise exception.Error(msg)

    def get_info(self, instance_name):
        """Retrieve information from libvirt for a specific instance name.

        If a libvirt error is encountered during lookup, we might raise a
        NotFound exception or Error exception depending on how severe the
        libvirt error is.

        """
        virt_dom = self._lookup_by_name(instance_name)
        (state, max_mem, mem, num_cpu, cpu_time) = virt_dom.info()
        return {'state': state,
                'max_mem': max_mem,
                'mem': mem,
                'num_cpu': num_cpu,
                'cpu_time': cpu_time}

    def _create_new_domain(self, xml, persistent=True, launch_flags=0):
        # NOTE(justinsb): libvirt has two types of domain:
        # * a transient domain disappears when the guest is shutdown
        # or the host is rebooted.
        # * a permanent domain is not automatically deleted
        # NOTE(justinsb): Even for ephemeral instances, transient seems risky

        if persistent:
            # To create a persistent domain, first define it, then launch it.
            domain = self._conn.defineXML(xml)

            domain.createWithFlags(launch_flags)
        else:
            # createXML call creates a transient domain
            domain = self._conn.createXML(xml, launch_flags)

        return domain

    def get_diagnostics(self, instance_name):
        raise exception.ApiError(_("diagnostics are not supported "
                                   "for libvirt"))

    def get_disks(self, instance_name):
        """
        Note that this function takes an instance name, not an Instance, so
        that it can be called by monitor.

        Returns a list of all block devices for this domain.
        """
        domain = self._lookup_by_name(instance_name)
        # TODO(devcamcar): Replace libxml2 with etree.
        xml = domain.XMLDesc(0)
        doc = None

        try:
            doc = libxml2.parseDoc(xml)
        except:
            return []

        ctx = doc.xpathNewContext()
        disks = []

        try:
            ret = ctx.xpathEval('/domain/devices/disk')

            for node in ret:
                devdst = None

                for child in node.children:
                    if child.name == 'target':
                        devdst = child.prop('dev')

                if devdst is None:
                    continue

                disks.append(devdst)
        finally:
            if ctx is not None:
                ctx.xpathFreeContext()
            if doc is not None:
                doc.freeDoc()

        return disks

    def get_interfaces(self, instance_name):
        """
        Note that this function takes an instance name, not an Instance, so
        that it can be called by monitor.

        Returns a list of all network interfaces for this instance.
        """
        domain = self._lookup_by_name(instance_name)
        # TODO(devcamcar): Replace libxml2 with etree.
        xml = domain.XMLDesc(0)
        doc = None

        try:
            doc = libxml2.parseDoc(xml)
        except:
            return []

        ctx = doc.xpathNewContext()
        interfaces = []

        try:
            ret = ctx.xpathEval('/domain/devices/interface')

            for node in ret:
                devdst = None

                for child in node.children:
                    if child.name == 'target':
                        devdst = child.prop('dev')

                if devdst is None:
                    continue

                interfaces.append(devdst)
        finally:
            if ctx is not None:
                ctx.xpathFreeContext()
            if doc is not None:
                doc.freeDoc()

        return interfaces

    def get_vcpu_total(self):
        """Get vcpu number of physical computer.

        :returns: the number of cpu core.

        """

        # On certain platforms, this will raise a NotImplementedError.
        try:
            return multiprocessing.cpu_count()
        except NotImplementedError:
            LOG.warn(_("Cannot get the number of cpu, because this "
                       "function is not implemented for this platform. "
                       "This error can be safely ignored for now."))
            return 0

    def get_memory_mb_total(self):
        """Get the total memory size(MB) of physical computer.

        :returns: the total amount of memory(MB).

        """

        if sys.platform.upper() != 'LINUX2':
            return 0

        meminfo = open('/proc/meminfo').read().split()
        idx = meminfo.index('MemTotal:')
        # transforming kb to mb.
        return int(meminfo[idx + 1]) / 1024

    def get_local_gb_total(self):
        """Get the total hdd size(GB) of physical computer.

        :returns:
            The total amount of HDD(GB).
            Note that this value shows a partition where
            NOVA-INST-DIR/instances mounts.

        """

        hddinfo = os.statvfs(FLAGS.instances_path)
        return hddinfo.f_frsize * hddinfo.f_blocks / 1024 / 1024 / 1024

    def get_vcpu_used(self):
        """ Get vcpu usage number of physical computer.

        :returns: The total number of vcpu that currently used.

        """

        total = 0
        for dom_id in self._conn.listDomainsID():
            dom = self._conn.lookupByID(dom_id)
            total += len(dom.vcpus()[1])
        return total

    def get_memory_mb_used(self):
        """Get the free memory size(MB) of physical computer.

        :returns: the total usage of memory(MB).

        """

        if sys.platform.upper() != 'LINUX2':
            return 0

        m = open('/proc/meminfo').read().split()
        idx1 = m.index('MemFree:')
        idx2 = m.index('Buffers:')
        idx3 = m.index('Cached:')
        avail = (int(m[idx1 + 1]) + int(m[idx2 + 1]) + int(m[idx3 + 1])) / 1024
        return  self.get_memory_mb_total() - avail

    def get_local_gb_used(self):
        """Get the free hdd size(GB) of physical computer.

        :returns:
           The total usage of HDD(GB).
           Note that this value shows a partition where
           NOVA-INST-DIR/instances mounts.

        """

        hddinfo = os.statvfs(FLAGS.instances_path)
        avail = hddinfo.f_frsize * hddinfo.f_bavail / 1024 / 1024 / 1024
        return self.get_local_gb_total() - avail

    def get_hypervisor_type(self):
        """Get hypervisor type.

        :returns: hypervisor type (ex. qemu)

        """

        return self._conn.getType()

    def get_hypervisor_version(self):
        """Get hypervisor version.

        :returns: hypervisor version (ex. 12003)

        """

        # NOTE(justinsb): getVersion moved between libvirt versions
        # Trying to do be compatible with older versions is a lost cause
        # But ... we can at least give the user a nice message
        method = getattr(self._conn, 'getVersion', None)
        if method is None:
            raise exception.Error(_("libvirt version is too old"
                                    " (does not support getVersion)"))
            # NOTE(justinsb): If we wanted to get the version, we could:
            # method = getattr(libvirt, 'getVersion', None)
            # NOTE(justinsb): This would then rely on a proper version check

        return method()

    def get_cpu_info(self):
        """Get cpuinfo information.

        Obtains cpu feature from virConnect.getCapabilities,
        and returns as a json string.

        :return: see above description

        """

        xml = self._conn.getCapabilities()
        xml = libxml2.parseDoc(xml)
        nodes = xml.xpathEval('//host/cpu')
        if len(nodes) != 1:
            raise exception.Invalid(_("Invalid xml. '<cpu>' must be 1,"
                                      "but %d\n") % len(nodes)
                                      + xml.serialize())

        cpu_info = dict()

        arch_nodes = xml.xpathEval('//host/cpu/arch')
        if arch_nodes:
            cpu_info['arch'] = arch_nodes[0].getContent()

        model_nodes = xml.xpathEval('//host/cpu/model')
        if model_nodes:
            cpu_info['model'] = model_nodes[0].getContent()

        vendor_nodes = xml.xpathEval('//host/cpu/vendor')
        if vendor_nodes:
            cpu_info['vendor'] = vendor_nodes[0].getContent()

        topology_nodes = xml.xpathEval('//host/cpu/topology')
        topology = dict()
        if topology_nodes:
            topology_node = topology_nodes[0].get_properties()
            while topology_node:
                name = topology_node.get_name()
                topology[name] = topology_node.getContent()
                topology_node = topology_node.get_next()

            keys = ['cores', 'sockets', 'threads']
            tkeys = topology.keys()
            if set(tkeys) != set(keys):
                ks = ', '.join(keys)
                raise exception.Invalid(_("Invalid xml: topology"
                                          "(%(topology)s) must have "
                                          "%(ks)s") % locals())

        feature_nodes = xml.xpathEval('//host/cpu/feature')
        features = list()
        for nodes in feature_nodes:
            features.append(nodes.get_properties().getContent())

        cpu_info['topology'] = topology
        cpu_info['features'] = features
        return utils.dumps(cpu_info)

    def block_stats(self, instance_name, disk):
        """
        Note that this function takes an instance name, not an Instance, so
        that it can be called by monitor.
        """
        domain = self._lookup_by_name(instance_name)
        return domain.blockStats(disk)

    def interface_stats(self, instance_name, interface):
        """
        Note that this function takes an instance name, not an Instance, so
        that it can be called by monitor.
        """
        domain = self._lookup_by_name(instance_name)
        return domain.interfaceStats(interface)

    def get_console_pool_info(self, console_type):
        #TODO(mdragon): console proxy should be implemented for libvirt,
        #               in case someone wants to use it with kvm or
        #               such. For now return fake data.
        return  {'address': '127.0.0.1',
                 'username': 'fakeuser',
                 'password': 'fakepassword'}

    def refresh_security_group_rules(self, security_group_id):
        self.firewall_driver.refresh_security_group_rules(security_group_id)

    def refresh_security_group_members(self, security_group_id):
        self.firewall_driver.refresh_security_group_members(security_group_id)

    def update_available_resource(self, ctxt, host):
        """Updates compute manager resource info on ComputeNode table.

        This method is called when nova-coompute launches, and
        whenever admin executes "nova-manage service update_resource".

        :param ctxt: security context
        :param host: hostname that compute manager is currently running

        """

        try:
            service_ref = db.service_get_all_compute_by_host(ctxt, host)[0]
        except exception.NotFound:
            raise exception.Invalid(_("Cannot update compute manager "
                                      "specific info, because no service "
                                      "record was found."))

        # Updating host information
        dic = {'vcpus': self.get_vcpu_total(),
               'memory_mb': self.get_memory_mb_total(),
               'local_gb': self.get_local_gb_total(),
               'vcpus_used': self.get_vcpu_used(),
               'memory_mb_used': self.get_memory_mb_used(),
               'local_gb_used': self.get_local_gb_used(),
               'hypervisor_type': self.get_hypervisor_type(),
               'hypervisor_version': self.get_hypervisor_version(),
               'cpu_info': self.get_cpu_info()}

        compute_node_ref = service_ref['compute_node']
        if not compute_node_ref:
            LOG.info(_('Compute_service record created for %s ') % host)
            dic['service_id'] = service_ref['id']
            db.compute_node_create(ctxt, dic)
        else:
            LOG.info(_('Compute_service record updated for %s ') % host)
            db.compute_node_update(ctxt, compute_node_ref[0]['id'], dic)

    def compare_cpu(self, cpu_info):
        """Checks the host cpu is compatible to a cpu given by xml.

        "xml" must be a part of libvirt.openReadonly().getCapabilities().
        return values follows by virCPUCompareResult.
        if 0 > return value, do live migration.
        'http://libvirt.org/html/libvirt-libvirt.html#virCPUCompareResult'

        :param cpu_info: json string that shows cpu feature(see get_cpu_info())
        :returns:
            None. if given cpu info is not compatible to this server,
            raise exception.

        """

        LOG.info(_('Instance launched has CPU info:\n%s') % cpu_info)
        dic = utils.loads(cpu_info)
        xml = str(Template(self.cpuinfo_xml, searchList=dic))
        LOG.info(_('to xml...\n:%s ' % xml))

        u = "http://libvirt.org/html/libvirt-libvirt.html#virCPUCompareResult"
        m = _("CPU doesn't have compatibility.\n\n%(ret)s\n\nRefer to %(u)s")
        # unknown character exists in xml, then libvirt complains
        try:
            ret = self._conn.compareCPU(xml, 0)
        except libvirt.libvirtError, e:
            ret = e.message
            LOG.error(m % locals())
            raise

        if ret <= 0:
            raise exception.Invalid(m % locals())

        return

    def ensure_filtering_rules_for_instance(self, instance_ref,
                                            time=None):
        """Setting up filtering rules and waiting for its completion.

        To migrate an instance, filtering rules to hypervisors
        and firewalls are inevitable on destination host.
        ( Waiting only for filterling rules to hypervisor,
        since filtering rules to firewall rules can be set faster).

        Concretely, the below method must be called.
        - setup_basic_filtering (for nova-basic, etc.)
        - prepare_instance_filter(for nova-instance-instance-xxx, etc.)

        to_xml may have to be called since it defines PROJNET, PROJMASK.
        but libvirt migrates those value through migrateToURI(),
        so , no need to be called.

        Don't use thread for this method since migration should
        not be started when setting-up filtering rules operations
        are not completed.

        :params instance_ref: nova.db.sqlalchemy.models.Instance object

        """

        if not time:
            time = greenthread

        # If any instances never launch at destination host,
        # basic-filtering must be set here.
        self.firewall_driver.setup_basic_filtering(instance_ref)
        # setting up n)ova-instance-instance-xx mainly.
        self.firewall_driver.prepare_instance_filter(instance_ref)

        # wait for completion
        timeout_count = range(FLAGS.live_migration_retry_count)
        while timeout_count:
            if self.firewall_driver.instance_filter_exists(instance_ref):
                break
            timeout_count.pop()
            if len(timeout_count) == 0:
                msg = _('Timeout migrating for %s. nwfilter not found.')
                raise exception.Error(msg % instance_ref.name)
            time.sleep(1)

    def live_migration(self, ctxt, instance_ref, dest,
                       post_method, recover_method):
        """Spawning live_migration operation for distributing high-load.

        :params ctxt: security context
        :params instance_ref:
            nova.db.sqlalchemy.models.Instance object
            instance object that is migrated.
        :params dest: destination host
        :params post_method:
            post operation method.
            expected nova.compute.manager.post_live_migration.
        :params recover_method:
            recovery method when any exception occurs.
            expected nova.compute.manager.recover_live_migration.

        """

        greenthread.spawn(self._live_migration, ctxt, instance_ref, dest,
                          post_method, recover_method)

    def _live_migration(self, ctxt, instance_ref, dest,
                        post_method, recover_method):
        """Do live migration.

        :params ctxt: security context
        :params instance_ref:
            nova.db.sqlalchemy.models.Instance object
            instance object that is migrated.
        :params dest: destination host
        :params post_method:
            post operation method.
            expected nova.compute.manager.post_live_migration.
        :params recover_method:
            recovery method when any exception occurs.
            expected nova.compute.manager.recover_live_migration.

        """

        # Do live migration.
        try:
            flaglist = FLAGS.live_migration_flag.split(',')
            flagvals = [getattr(libvirt, x.strip()) for x in flaglist]
            logical_sum = reduce(lambda x, y: x | y, flagvals)

            if self.read_only:
                tmpconn = self._connect(self.libvirt_uri, False)
                dom = tmpconn.lookupByName(instance_ref.name)
                dom.migrateToURI(FLAGS.live_migration_uri % dest,
                                 logical_sum,
                                 None,
                                 FLAGS.live_migration_bandwidth)
                tmpconn.close()
            else:
                dom = self._conn.lookupByName(instance_ref.name)
                dom.migrateToURI(FLAGS.live_migration_uri % dest,
                                 logical_sum,
                                 None,
                                 FLAGS.live_migration_bandwidth)

        except Exception:
            recover_method(ctxt, instance_ref, dest=dest)
            raise

        # Waiting for completion of live_migration.
        timer = utils.LoopingCall(f=None)

        def wait_for_live_migration():
            """waiting for live migration completion"""
            try:
                self.get_info(instance_ref.name)['state']
            except exception.NotFound:
                timer.stop()
                post_method(ctxt, instance_ref, dest)

        timer.f = wait_for_live_migration
        timer.start(interval=0.5, now=True)

    def unfilter_instance(self, instance_ref):
        """See comments of same method in firewall_driver."""
        self.firewall_driver.unfilter_instance(instance_ref)


class FirewallDriver(object):
    def prepare_instance_filter(self, instance, network_info=None):
        """Prepare filters for the instance.

        At this point, the instance isn't running yet."""
        raise NotImplementedError()

    def unfilter_instance(self, instance):
        """Stop filtering instance"""
        raise NotImplementedError()

    def apply_instance_filter(self, instance):
        """Apply instance filter.

        Once this method returns, the instance should be firewalled
        appropriately. This method should as far as possible be a
        no-op. It's vastly preferred to get everything set up in
        prepare_instance_filter.
        """
        raise NotImplementedError()

    def refresh_security_group_rules(self, security_group_id):
        """Refresh security group rules from data store

        Gets called when a rule has been added to or removed from
        the security group."""
        raise NotImplementedError()

    def refresh_security_group_members(self, security_group_id):
        """Refresh security group members from data store

        Gets called when an instance gets added to or removed from
        the security group."""
        raise NotImplementedError()

    def setup_basic_filtering(self, instance, network_info=None):
        """Create rules to block spoofing and allow dhcp.

        This gets called when spawning an instance, before
        :method:`prepare_instance_filter`.

        """
        raise NotImplementedError()

    def instance_filter_exists(self, instance):
        """Check nova-instance-instance-xxx exists"""
        raise NotImplementedError()


class NWFilterFirewall(FirewallDriver):
    """
    This class implements a network filtering mechanism versatile
    enough for EC2 style Security Group filtering by leveraging
    libvirt's nwfilter.

    First, all instances get a filter ("nova-base-filter") applied.
    This filter provides some basic security such as protection against
    MAC spoofing, IP spoofing, and ARP spoofing.

    This filter drops all incoming ipv4 and ipv6 connections.
    Outgoing connections are never blocked.

    Second, every security group maps to a nwfilter filter(*).
    NWFilters can be updated at runtime and changes are applied
    immediately, so changes to security groups can be applied at
    runtime (as mandated by the spec).

    Security group rules are named "nova-secgroup-<id>" where <id>
    is the internal id of the security group. They're applied only on
    hosts that have instances in the security group in question.

    Updates to security groups are done by updating the data model
    (in response to API calls) followed by a request sent to all
    the nodes with instances in the security group to refresh the
    security group.

    Each instance has its own NWFilter, which references the above
    mentioned security group NWFilters. This was done because
    interfaces can only reference one filter while filters can
    reference multiple other filters. This has the added benefit of
    actually being able to add and remove security groups from an
    instance at run time. This functionality is not exposed anywhere,
    though.

    Outstanding questions:

    The name is unique, so would there be any good reason to sync
    the uuid across the nodes (by assigning it from the datamodel)?


    (*) This sentence brought to you by the redundancy department of
        redundancy.

    """

    def __init__(self, get_connection, **kwargs):
        self._libvirt_get_connection = get_connection
        self.static_filters_configured = False
        self.handle_security_groups = False

    def apply_instance_filter(self, instance):
        """No-op. Everything is done in prepare_instance_filter"""
        pass

    def _get_connection(self):
        return self._libvirt_get_connection()
    _conn = property(_get_connection)

    def nova_dhcp_filter(self):
        """The standard allow-dhcp-server filter is an <ip> one, so it uses
           ebtables to allow traffic through. Without a corresponding rule in
           iptables, it'll get blocked anyway."""

        return '''<filter name='nova-allow-dhcp-server' chain='ipv4'>
                    <uuid>891e4787-e5c0-d59b-cbd6-41bc3c6b36fc</uuid>
                    <rule action='accept' direction='out'
                          priority='100'>
                      <udp srcipaddr='0.0.0.0'
                           dstipaddr='255.255.255.255'
                           srcportstart='68'
                           dstportstart='67'/>
                    </rule>
                    <rule action='accept' direction='in'
                          priority='100'>
                      <udp srcipaddr='$DHCPSERVER'
                           srcportstart='67'
                           dstportstart='68'/>
                    </rule>
                  </filter>'''

    def nova_ra_filter(self):
        return '''<filter name='nova-allow-ra-server' chain='root'>
                            <uuid>d707fa71-4fb5-4b27-9ab7-ba5ca19c8804</uuid>
                              <rule action='accept' direction='inout'
                                    priority='100'>
                                <icmpv6 srcipaddr='$RASERVER'/>
                              </rule>
                            </filter>'''

    def setup_basic_filtering(self, instance, network_info=None):
        """Set up basic filtering (MAC, IP, and ARP spoofing protection)"""
        logging.info('called setup_basic_filtering in nwfilter')

        if not network_info:
            network_info = _get_network_info(instance)

        if self.handle_security_groups:
            # No point in setting up a filter set that we'll be overriding
            # anyway.
            return

        logging.info('ensuring static filters')
        self._ensure_static_filters()

        if instance['image_id'] == str(FLAGS.vpn_image_id):
            base_filter = 'nova-vpn'
        else:
            base_filter = 'nova-base'

        for (network, mapping) in network_info:
            nic_id = mapping['mac'].replace(':', '')
            instance_filter_name = self._instance_filter_name(instance, nic_id)
            self._define_filter(self._filter_container(instance_filter_name,
                                                       [base_filter]))

    def _ensure_static_filters(self):
        if self.static_filters_configured:
            return

        self._define_filter(self._filter_container('nova-base',
                                                   ['no-mac-spoofing',
                                                    'no-ip-spoofing',
                                                    'no-arp-spoofing',
                                                    'allow-dhcp-server']))
        self._define_filter(self._filter_container('nova-vpn',
                                                   ['allow-dhcp-server']))
        self._define_filter(self.nova_base_ipv4_filter)
        self._define_filter(self.nova_base_ipv6_filter)
        self._define_filter(self.nova_dhcp_filter)
        self._define_filter(self.nova_ra_filter)
        if FLAGS.allow_project_net_traffic:
            self._define_filter(self.nova_project_filter)
            if FLAGS.use_ipv6:
                self._define_filter(self.nova_project_filter_v6)

        self.static_filters_configured = True

    def _filter_container(self, name, filters):
        xml = '''<filter name='%s' chain='root'>%s</filter>''' % (
                 name,
                 ''.join(["<filterref filter='%s'/>" % (f,) for f in filters]))
        return xml

    def nova_base_ipv4_filter(self):
        retval = "<filter name='nova-base-ipv4' chain='ipv4'>"
        for protocol in ['tcp', 'udp', 'icmp']:
            for direction, action, priority in [('out', 'accept', 399),
                                                ('in', 'drop', 400)]:
                retval += """<rule action='%s' direction='%s' priority='%d'>
                               <%s />
                             </rule>""" % (action, direction,
                                              priority, protocol)
        retval += '</filter>'
        return retval

    def nova_base_ipv6_filter(self):
        retval = "<filter name='nova-base-ipv6' chain='ipv6'>"
        for protocol in ['tcp-ipv6', 'udp-ipv6', 'icmpv6']:
            for direction, action, priority in [('out', 'accept', 399),
                                                ('in', 'drop', 400)]:
                retval += """<rule action='%s' direction='%s' priority='%d'>
                               <%s />
                             </rule>""" % (action, direction,
                                              priority, protocol)
        retval += '</filter>'
        return retval

    def nova_project_filter(self):
        retval = "<filter name='nova-project' chain='ipv4'>"
        for protocol in ['tcp', 'udp', 'icmp']:
            retval += """<rule action='accept' direction='in' priority='200'>
                           <%s srcipaddr='$PROJNET' srcipmask='$PROJMASK' />
                         </rule>""" % protocol
        retval += '</filter>'
        return retval

    def nova_project_filter_v6(self):
        retval = "<filter name='nova-project-v6' chain='ipv6'>"
        for protocol in ['tcp-ipv6', 'udp-ipv6', 'icmpv6']:
            retval += """<rule action='accept' direction='inout'
                                                   priority='200'>
                           <%s srcipaddr='$PROJNETV6'
                               srcipmask='$PROJMASKV6' />
                         </rule>""" % (protocol)
        retval += '</filter>'
        return retval

    def _define_filter(self, xml):
        if callable(xml):
            xml = xml()
        # execute in a native thread and block current greenthread until done
        tpool.execute(self._conn.nwfilterDefineXML, xml)

    def unfilter_instance(self, instance):
        # Nothing to do
        pass

    def prepare_instance_filter(self, instance, network_info=None):
        """
        Creates an NWFilter for the given instance. In the process,
        it makes sure the filters for the security groups as well as
        the base filter are all in place.
        """
        if not network_info:
            network_info = _get_network_info(instance)
        if instance['image_id'] == str(FLAGS.vpn_image_id):
            base_filter = 'nova-vpn'
        else:
            base_filter = 'nova-base'

        ctxt = context.get_admin_context()

        instance_secgroup_filter_name = \
            '%s-secgroup' % (self._instance_filter_name(instance))
            #% (instance_filter_name,)

        instance_secgroup_filter_children = ['nova-base-ipv4',
                                             'nova-base-ipv6',
                                             'nova-allow-dhcp-server']

        for security_group in \
                db.security_group_get_by_instance(ctxt, instance['id']):

            self.refresh_security_group_rules(security_group['id'])

            instance_secgroup_filter_children += [('nova-secgroup-%s' %
                                                    security_group['id'])]

            self._define_filter(
                    self._filter_container(instance_secgroup_filter_name,
                                           instance_secgroup_filter_children))

        for (network, mapping) in network_info:
            nic_id = mapping['mac'].replace(':', '')
            instance_filter_name = self._instance_filter_name(instance, nic_id)
            instance_filter_children = \
                [base_filter, instance_secgroup_filter_name]

            if FLAGS.use_ipv6:
                gateway_v6 = network['gateway_v6']

                if gateway_v6:
                    instance_secgroup_filter_children += \
                        ['nova-allow-ra-server']

            if FLAGS.allow_project_net_traffic:
                instance_filter_children += ['nova-project']
                if FLAGS.use_ipv6:
                    instance_filter_children += ['nova-project-v6']

            self._define_filter(
                    self._filter_container(instance_filter_name,
                                           instance_filter_children))

        return

    def refresh_security_group_rules(self, security_group_id):
        return self._define_filter(
                   self.security_group_to_nwfilter_xml(security_group_id))

    def security_group_to_nwfilter_xml(self, security_group_id):
        security_group = db.security_group_get(context.get_admin_context(),
                                               security_group_id)
        rule_xml = ""
        v6protocol = {'tcp': 'tcp-ipv6', 'udp': 'udp-ipv6', 'icmp': 'icmpv6'}
        for rule in security_group.rules:
            rule_xml += "<rule action='accept' direction='in' priority='300'>"
            if rule.cidr:
                version = _get_ip_version(rule.cidr)
                if(FLAGS.use_ipv6 and version == 6):
                    net, prefixlen = _get_net_and_prefixlen(rule.cidr)
                    rule_xml += "<%s srcipaddr='%s' srcipmask='%s' " % \
                                (v6protocol[rule.protocol], net, prefixlen)
                else:
                    net, mask = _get_net_and_mask(rule.cidr)
                    rule_xml += "<%s srcipaddr='%s' srcipmask='%s' " % \
                                (rule.protocol, net, mask)
                if rule.protocol in ['tcp', 'udp']:
                    rule_xml += "dstportstart='%s' dstportend='%s' " % \
                                (rule.from_port, rule.to_port)
                elif rule.protocol == 'icmp':
                    LOG.info('rule.protocol: %r, rule.from_port: %r, '
                             'rule.to_port: %r', rule.protocol,
                             rule.from_port, rule.to_port)
                    if rule.from_port != -1:
                        rule_xml += "type='%s' " % rule.from_port
                    if rule.to_port != -1:
                        rule_xml += "code='%s' " % rule.to_port

                rule_xml += '/>\n'
            rule_xml += "</rule>\n"
        xml = "<filter name='nova-secgroup-%s' " % security_group_id
        if(FLAGS.use_ipv6):
            xml += "chain='root'>%s</filter>" % rule_xml
        else:
            xml += "chain='ipv4'>%s</filter>" % rule_xml
        return xml

    def _instance_filter_name(self, instance, nic_id=None):
        if not nic_id:
            return 'nova-instance-%s' % (instance['name'])
        return 'nova-instance-%s-%s' % (instance['name'], nic_id)

    def instance_filter_exists(self, instance):
        """Check nova-instance-instance-xxx exists"""
        network_info = _get_network_info(instance)
        for (network, mapping) in network_info:
            nic_id = mapping['mac'].replace(':', '')
            instance_filter_name = self._instance_filter_name(instance, nic_id)
            try:
                self._conn.nwfilterLookupByName(instance_filter_name)
            except libvirt.libvirtError:
                name = instance.name
                LOG.debug(_('The nwfilter(%(instance_filter_name)s) for'
                            '%(name)s is not found.') % locals())
                return False
        return True


class IptablesFirewallDriver(FirewallDriver):
    def __init__(self, execute=None, **kwargs):
        from nova.network import linux_net
        self.iptables = linux_net.iptables_manager
        self.instances = {}
        self.nwfilter = NWFilterFirewall(kwargs['get_connection'])

        self.iptables.ipv4['filter'].add_chain('sg-fallback')
        self.iptables.ipv4['filter'].add_rule('sg-fallback', '-j DROP')
        self.iptables.ipv6['filter'].add_chain('sg-fallback')
        self.iptables.ipv6['filter'].add_rule('sg-fallback', '-j DROP')

    def setup_basic_filtering(self, instance, network_info=None):
        """Use NWFilter from libvirt for this."""
        if not network_info:
            network_info = _get_network_info(instance)
        return self.nwfilter.setup_basic_filtering(instance, network_info)

    def apply_instance_filter(self, instance):
        """No-op. Everything is done in prepare_instance_filter"""
        pass

    def unfilter_instance(self, instance):
        if self.instances.pop(instance['id'], None):
            self.remove_filters_for_instance(instance)
            self.iptables.apply()
        else:
            LOG.info(_('Attempted to unfilter instance %s which is not '
                     'filtered'), instance['id'])

    def prepare_instance_filter(self, instance, network_info=None):
        if not network_info:
            network_info = _get_network_info(instance)
        self.instances[instance['id']] = instance
        self.add_filters_for_instance(instance, network_info)
        self.iptables.apply()

    def add_filters_for_instance(self, instance, network_info=None):
        if not network_info:
            network_info = _get_network_info(instance)
        chain_name = self._instance_chain_name(instance)

        self.iptables.ipv4['filter'].add_chain(chain_name)

        ips_v4 = [ip['ip'] for (_, mapping) in network_info
                            for ip in mapping['ips']]

        for ipv4_address in ips_v4:
            self.iptables.ipv4['filter'].add_rule('local',
                                                  '-d %s -j $%s' %
                                                  (ipv4_address, chain_name))

        if FLAGS.use_ipv6:
            self.iptables.ipv6['filter'].add_chain(chain_name)
            ips_v6 = [ip['ip'] for (_, mapping) in network_info
                                 for ip in mapping['ip6s']]

            for ipv6_address in ips_v6:
                self.iptables.ipv6['filter'].add_rule('local',
                                                      '-d %s -j $%s' %
                                                      (ipv6_address,
                                                       chain_name))

        ipv4_rules, ipv6_rules = self.instance_rules(instance, network_info)

        for rule in ipv4_rules:
            self.iptables.ipv4['filter'].add_rule(chain_name, rule)

        if FLAGS.use_ipv6:
            for rule in ipv6_rules:
                self.iptables.ipv6['filter'].add_rule(chain_name, rule)

    def remove_filters_for_instance(self, instance):
        chain_name = self._instance_chain_name(instance)

        self.iptables.ipv4['filter'].remove_chain(chain_name)
        if FLAGS.use_ipv6:
            self.iptables.ipv6['filter'].remove_chain(chain_name)

    def instance_rules(self, instance, network_info=None):
        if not network_info:
            network_info = _get_network_info(instance)
        ctxt = context.get_admin_context()

        ipv4_rules = []
        ipv6_rules = []

        # Always drop invalid packets
        ipv4_rules += ['-m state --state ' 'INVALID -j DROP']
        ipv6_rules += ['-m state --state ' 'INVALID -j DROP']

        # Allow established connections
        ipv4_rules += ['-m state --state ESTABLISHED,RELATED -j ACCEPT']
        ipv6_rules += ['-m state --state ESTABLISHED,RELATED -j ACCEPT']

        dhcp_servers = [network['gateway'] for (network, _m) in network_info]

        for dhcp_server in dhcp_servers:
            ipv4_rules.append('-s %s -p udp --sport 67 --dport 68 '
                              '-j ACCEPT' % (dhcp_server,))

        #Allow project network traffic
        if FLAGS.allow_project_net_traffic:
            cidrs = [network['cidr'] for (network, _m) in network_info]
            for cidr in cidrs:
                ipv4_rules.append('-s %s -j ACCEPT' % (cidr,))

        # We wrap these in FLAGS.use_ipv6 because they might cause
        # a DB lookup. The other ones are just list operations, so
        # they're not worth the clutter.
        if FLAGS.use_ipv6:
            # Allow RA responses
            gateways_v6 = [network['gateway_v6'] for (network, _) in
                           network_info]
            for gateway_v6 in gateways_v6:
                ipv6_rules.append(
                        '-s %s/128 -p icmpv6 -j ACCEPT' % (gateway_v6,))

            #Allow project network traffic
            if FLAGS.allow_project_net_traffic:
                cidrv6s = [network['cidr_v6'] for (network, _m)
                          in network_info]

                for cidrv6 in cidrv6s:
                    ipv6_rules.append('-s %s -j ACCEPT' % (cidrv6,))

        security_groups = db.security_group_get_by_instance(ctxt,
                                                            instance['id'])

        # then, security group chains and rules
        for security_group in security_groups:
            rules = db.security_group_rule_get_by_security_group(ctxt,
                                                          security_group['id'])

            for rule in rules:
                logging.info('%r', rule)

                if not rule.cidr:
                    # Eventually, a mechanism to grant access for security
                    # groups will turn up here. It'll use ipsets.
                    continue

                version = _get_ip_version(rule.cidr)
                if version == 4:
                    rules = ipv4_rules
                else:
                    rules = ipv6_rules

                protocol = rule.protocol
                if version == 6 and rule.protocol == 'icmp':
                    protocol = 'icmpv6'

                args = ['-p', protocol, '-s', rule.cidr]

                if rule.protocol in ['udp', 'tcp']:
                    if rule.from_port == rule.to_port:
                        args += ['--dport', '%s' % (rule.from_port,)]
                    else:
                        args += ['-m', 'multiport',
                                 '--dports', '%s:%s' % (rule.from_port,
                                                        rule.to_port)]
                elif rule.protocol == 'icmp':
                    icmp_type = rule.from_port
                    icmp_code = rule.to_port

                    if icmp_type == -1:
                        icmp_type_arg = None
                    else:
                        icmp_type_arg = '%s' % icmp_type
                        if not icmp_code == -1:
                            icmp_type_arg += '/%s' % icmp_code

                    if icmp_type_arg:
                        if version == 4:
                            args += ['-m', 'icmp', '--icmp-type',
                                     icmp_type_arg]
                        elif version == 6:
                            args += ['-m', 'icmp6', '--icmpv6-type',
                                     icmp_type_arg]

                args += ['-j ACCEPT']
                rules += [' '.join(args)]

        ipv4_rules += ['-j $sg-fallback']
        ipv6_rules += ['-j $sg-fallback']

        return ipv4_rules, ipv6_rules

    def instance_filter_exists(self, instance):
        """Check nova-instance-instance-xxx exists"""
        return self.nwfilter.instance_filter_exists(instance)

    def refresh_security_group_members(self, security_group):
        pass

    def refresh_security_group_rules(self, security_group):
        self.do_refresh_security_group_rules(security_group)
        self.iptables.apply()

    @utils.synchronized('iptables', external=True)
    def do_refresh_security_group_rules(self, security_group):
        for instance in self.instances.values():
            self.remove_filters_for_instance(instance)
            self.add_filters_for_instance(instance)

    def _security_group_chain_name(self, security_group_id):
        return 'nova-sg-%s' % (security_group_id,)

    def _instance_chain_name(self, instance):
        return 'inst-%s' % (instance['id'],)<|MERGE_RESOLUTION|>--- conflicted
+++ resolved
@@ -507,7 +507,12 @@
 
     @exception.wrap_exception
     def reboot(self, instance):
-<<<<<<< HEAD
+        """Reboot a virtual machine, given an instance reference.
+
+        This method actually destroys and re-creates the domain to ensure the
+        reboot happens, as the guest OS cannot ignore this action.
+
+        """
         virt_dom = self._conn.lookupByName(instance['name'])
         # NOTE(itoumsn): Use XML delived from the running instance
         # instead of using to_xml(instance). This is almost the ultimate
@@ -516,14 +521,6 @@
         # NOTE(itoumsn): self.shutdown() and wait instead of self.destroy() is
         # better because we cannot ensure flushing dirty buffers
         # in the guest OS. But, in case of KVM, shutdown() does not work...
-=======
-        """Reboot a virtual machine, given an instance reference.
-
-        This method actually destroys and re-creates the domain to ensure the
-        reboot happens, as the guest OS cannot ignore this action.
-
-        """
->>>>>>> 8af2a2d7
         self.destroy(instance, False)
         self.firewall_driver.setup_basic_filtering(instance)
         self.firewall_driver.prepare_instance_filter(instance)
